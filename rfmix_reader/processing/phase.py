"""
Phasing corrections for local ancestry haplotypes, inspired by gnomix.

The overall strategy is adapted from the phasing utilities in gnomix's
`phasing.py` (notably:
    - find_hetero_regions
    - get_ref_map / find_ref
    - correct_phase_error
which use reference haplotypes and tail-swapping to correct phasing).

This module provides a lightweight, NumPy-based implementation that:
    1. Identifies heterozygous ancestry regions (M != P).
    2. Compares haplotypes to two references in sliding windows.
    3. Builds a "phase track" of where to flip suffixes.
    4. Applies tail flips to obtain phase-corrected haplotypes.
"""
from __future__ import annotations

from dataclasses import dataclass
<<<<<<< HEAD
from pathlib import Path
from typing import List, Tuple, Optional

import numpy as np
import pandas as pd

import dask
import dask.array as da
from dask.array import Array as DaskArray
import xarray as xr
=======
from typing import List, Tuple, Optional

import numpy as np
import pandas as pd
from cyvcf2 import VCF

import dask
import dask.array as da
from dask.array import Array as DaskArray
>>>>>>> 777af13e

ArrayLike = np.ndarray

# ============================================================================
# Configuration
# ============================================================================

@dataclass
class PhasingConfig:
    """
    Configuration for local ancestry phase correction.

    Parameters
    ----------
    window_size : int, default 50
        Number of SNPs per phasing window. Tail flips occur only at window
        boundaries. Larger windows -> more smoothing, fewer spurious flips.
    min_block_len : int, default 20
        Minimum length (in SNPs) for a heterozygous block to consider for
        phasing corrections. Very short blocks are often uninformative.
    max_mismatch_frac : float, default 0.5
        If both references mismatch a window by more than this fraction of
        sites, the window is treated as uninformative (no strong evidence to
        flip).
    verbose : bool, default False
        If True, prints basic diagnostics per sample / region.
    """
    window_size: int = 50
    min_block_len: int = 20
    max_mismatch_frac: float = 0.5
    verbose: bool = False

# ============================================================================
# Heterozygous region detection
# ============================================================================

def find_heterozygous_blocks(
    hap0: ArrayLike, hap1: ArrayLike, min_block_len: int = 1,
) -> List[slice]:
    """
    Find contiguous blocks where ``hap0 != hap1`` (heterozygous ancestry).

    This follows the same conceptual idea as gnomix's ``find_hetero_regions``,
    which locates regions where the two haplotypes carry different ancestry
    labels and where phasing is actually informative.

    Parameters
    ----------
    hap0, hap1 : (L,) array_like of int
        Ancestry-coded haplotypes for a single individual.
    min_block_len : int, default 1
        Minimum number of SNPs for a block to be returned. Very short
        heterozygous segments are usually noise and do not provide reliable
        evidence for phase correction.

    Returns
    -------
    blocks : list of slice
        List of index slices (start:end) for heterozygous regions.
    """
    hap0 = np.asarray(hap0)
    hap1 = np.asarray(hap1)

    if hap0.shape != hap1.shape:
        raise ValueError("hap0 and hap1 must have the same shape.")

    het = hap0 != hap1
    if not np.any(het):
        return []

    # boundaries where heterozygous mask changes
    boundaries = np.concatenate(
        ([0], np.where(het[:-1] != het[1:])[0] + 1, [len(het)])
    )

    blocks: List[slice] = []
    for b in range(len(boundaries) - 1):
        start, end = boundaries[b], boundaries[b + 1]
        if het[start] and (end - start) >= min_block_len:
            blocks.append(slice(start, end))

    return blocks

# ============================================================================
# Windowing and reference assignment
# ============================================================================

def window_slices(n: int, window_size: int) -> List[slice]:
    """
    Generate contiguous index slices of length ``window_size``.

    Parameters
    ----------
    n : int
        Total number of loci (0..n-1).
    window_size : int
        Length of each window in SNPs.

    Returns
    -------
    slices : list of slice
        Slices covering ``[0, n)``. The last window may be shorter if ``n`` is
        not a multiple of ``window_size``.
    """
    if window_size <= 0:
        raise ValueError("window_size must be positive.")

    return [slice(i, min(i + window_size, n)) for i in range(0, n, window_size)]


def assign_reference_per_window(
    hap: ArrayLike, refs: ArrayLike, window_size: int,
    max_mismatch_frac: float,
) -> np.ndarray:
    """
    For each window, decide which reference ``hap`` matches.

    This is analogous in spirit to gnomix's ``get_ref_map``, which tracks which
    of two reference haplotypes a given haplotype is following.

    The references can be allele-coded or ancestry-coded; only the pattern of
    matches/mismatches is used.

    Parameters
    ----------
    hap : (L,) array_like of int
        Haplotype of interest.
    refs : (R, L) array_like of int
        Reference haplotypes. Each row ``refs[r]`` is a reference pattern
        (allele-coded or ancestry-coded) of length L.
    window_size : int
        Number of SNPs per phasing window.
    max_mismatch_frac : float
        If both references mismatch more than this fraction of sites in a
        window, that window is treated as uninformative and assigned 0.

    Returns
    -------
    ref_track : (W,) np.ndarray of int8
        For each window ``w``:

        * 0 : ambiguous / low-confidence
        * 1..R : index (1-based) of the best-matching reference row
    """
    hap = np.asarray(hap)
    refs = np.asarray(refs)

    if refs.ndim != 2:
        raise ValueError("refs must be 2D with shape (n_ref, L).")

    n_ref, L = refs.shape
    if hap.shape[0] != L:
        raise ValueError("hap and refs must have the same length.")

    wslices = window_slices(L, window_size)
    ref_track = np.zeros(len(wslices), dtype=np.int8)

    for w_idx, sl in enumerate(wslices):
        h_win = hap[sl]
        mismatches = np.full(n_ref, np.inf, dtype=float)

        for r in range(n_ref):
            r_win = refs[r, sl]
            mask_valid = (r_win >= 0)
            if not np.any(mask_valid):
                continue
            mismatches[r] = np.mean(h_win[mask_valid] != r_win[mask_valid])

        best_r = int(np.argmin(mismatches))
        best_mism = mismatches[best_r]

        # If no reference had any valid sites or all mismatch too much
        if (not np.isfinite(best_mism)) or (best_mism >= max_mismatch_frac):
            ref_track[w_idx] = 0
        else:
            # 1-based index for compatibility with build_phase_track_from_ref
            ref_track[w_idx] = best_r + 1

    return ref_track

# ============================================================================
# Phase track and tail flipping
# ============================================================================

def build_phase_track_from_ref(ref_track: np.ndarray) -> np.ndarray:
    """
    Build a window-level "phase flip track" from reference assignments.

    The idea is: if the reference assignment for a haplotype changes
    frequently (e.g. 1 -> 2 or 2 -> 1), that indicates a possible phase flip
    between the two haplotypes.

    We construct a cumulative 0/1 track where each change in reference
    assignment toggles the phase. Ambiguous windows (label 0) simply inherit
    the current phase state.

    Parameters
    ----------
    ref_track : (W,) array_like of int
        Window-level reference assignments: 0, 1, or 2.

    Returns
    -------
    phase_track : (W,) np.ndarray of int8
        0/1 flag per window. When this track changes (0 -> 1 or 1 -> 0),
        windows from that point onward should have M/P swapped.
    """
    ref_track = np.asarray(ref_track)
    W = ref_track.shape[0]

    phase_track = np.zeros(W, dtype=np.int8)

    last_ref: int = 0
    current_phase: int = 0

    for w in range(W):
        ref = int(ref_track[w])
        if ref in (1, 2):
            if last_ref == 0:
                # first informative window
                last_ref = ref
            elif ref != last_ref:
                # reference changed -> toggle phase downstream
                current_phase ^= 1
                last_ref = ref
        phase_track[w] = current_phase

    return phase_track


def apply_phase_track(
    hap0: ArrayLike, hap1: ArrayLike, phase_track: np.ndarray, window_size: int,
) -> Tuple[ArrayLike, ArrayLike]:
    """Apply tail flips between ``hap0`` and ``hap1`` according to phase_track.

    This is analogous to gnomix's ``correct_phase_error``, which uses a
    0/1 "track" over windows to decide where to swap suffixes between the two
    haplotypes.

    Parameters
    ----------
    hap0, hap1 : (L,) array_like of int
        Ancestry-coded haplotypes to be corrected.
    phase_track : (W,) array_like of int {0,1}
        0/1 flags per window; when this changes (0 -> 1 or 1 -> 0), tails are
        swapped from that SNP position onward.
    window_size : int
        Number of SNPs per window.

    Returns
    -------
    hap0_corr, hap1_corr : (L,) np.ndarray of int
        Phase-corrected haplotypes.
    """
    hap0 = np.asarray(hap0).copy()
    hap1 = np.asarray(hap1).copy()
    phase_track = np.asarray(phase_track)

    W = phase_track.shape[0]

    # Identify window boundaries where phase state changes
    change_points = np.where(np.diff(phase_track) != 0)[0] + 1  # window indices
    # Convert window indices to SNP indices
    flip_positions = [int(w * window_size) for w in change_points if w < W]

    for pos in flip_positions:
        # swap tails from pos onward
        tmp = hap0[pos:].copy()
        hap0[pos:] = hap1[pos:]
        hap1[pos:] = tmp

    return hap0, hap1

# ============================================================================
# High-level orchestrator for one sample (local ancestry arrays)
# ============================================================================

def phase_local_ancestry_sample(
    hap0: ArrayLike, hap1: ArrayLike, refs: ArrayLike,
    config: Optional[PhasingConfig] = None,
) -> Tuple[ArrayLike, ArrayLike]:
    """
    Perform gnomix-style phasing corrections for a single individual.

    The steps are:

    1. Identify heterozygous blocks where hap0 != hap1.
    2. For each block, compare hap0 against all R references in sliding
       windows using :func:`assign_reference_per_window_multi`.
    3. Build a phase track using :func:`build_phase_track_from_ref`.
    4. Apply tail flips within each block using :func:`apply_phase_track`.

    Parameters
    ----------
    hap0, hap1 : (L,) array_like of int
        Two haplotypes for the individual (e.g. maternal/paternal) with
        ancestry labels at each locus.
    refs : (R, L) array_like of int
        Reference haplotypes. These might correspond to different ancestry
        groups (or multiple samples per group). Only their match/mismatch
        patterns are used.
    config : PhasingConfig, optional
        Configuration for window size, thresholds, etc.

    Returns
    -------
    hap0_corr, hap1_corr : (L,) np.ndarray of int
        Phase-corrected haplotypes.
    """
    if config is None:
        config = PhasingConfig()

    hap0 = np.asarray(hap0)
    hap1 = np.asarray(hap1)
    refs = np.asarray(refs)

    if refs.ndim != 2:
        raise ValueError("refs must be 2D with shape (n_ref, L).")

    n_ref, L = refs.shape

    if hap0.shape != hap1.shape or hap0.shape[0] != L:
        raise ValueError("hap0, hap1, and refs must all have length L.")

    if L == 0:
        return hap0.copy(), hap1.copy()

    het_blocks = find_heterozygous_blocks(
        hap0, hap1, min_block_len=config.min_block_len
    )

    if config.verbose:
        print(f"[phase_local_ancestry_sample] "
              f"{len(het_blocks)} heterozygous blocks")

    hap0_corr = hap0.copy()
    hap1_corr = hap1.copy()

    for block_idx, block in enumerate(het_blocks):
        start, end = block.start, block.stop

        if config.verbose:
            print(f"  - block {block_idx}: {start}..{end} (len={end-start})")

        # Extract block
        h0_blk = hap0_corr[start:end]
        h1_blk = hap1_corr[start:end]
        refs_blk = refs[:, start:end]  # (R, block_len)

        # For simplicity, build reference assignment based on one haplotype
        ref_track = assign_reference_per_window(
            hap=h0_blk, refs=refs_blk,
            window_size=config.window_size,
            max_mismatch_frac=config.max_mismatch_frac,
        )

        phase_track = build_phase_track_from_ref(ref_track)

        # Apply flips inside this block only
        local_L = end - start
        local_W = int(np.ceil(local_L / config.window_size))

        # Ensure phase_track has the correct number of windows
        if phase_track.shape[0] != local_W:
            if phase_track.shape[0] > local_W:
                phase_track = phase_track[:local_W]
            else:
                pad_val = int(phase_track[-1]) if phase_track.size > 0 else 0
                phase_track = np.pad(
                    phase_track,
                    (0, local_W - phase_track.shape[0]),
                    constant_values=pad_val,
                )

        h0_blk_corr, h1_blk_corr = apply_phase_track(
            h0_blk, h1_blk, phase_track, config.window_size
        )

        hap0_corr[start:end] = h0_blk_corr
        hap1_corr[start:end] = h1_blk_corr

    return hap0_corr, hap1_corr

# ============================================================================
# Annotation utilities and building reference haplotypes from Zarr
# ============================================================================

def load_sample_annotations(
    annot_path: str, sep: str = r"\s+", col_sample: str = "sample_id",
    col_group: str = "group",
) -> pd.DataFrame:
    """
    Load sample annotation file mapping sample_id -> group (e.g., ancestry).

    Expected format by default: two columns (no header)::

        sample_id   group

    Parameters
    ----------
    annot_path : str
        Path to text file with sample annotations.
    sep : str, default r"\s+"
        Field separator pattern (passed to :func:`pandas.read_csv`).
    col_sample : str, default "sample_id"
        Column name to assign to sample IDs.
    col_group : str, default "group"
        Column name to assign to group labels (e.g., EUR/AFR/etc.).

    Returns
    -------
    annot : pandas.DataFrame
        DataFrame with columns [col_sample, col_group].
    """
    annot = pd.read_csv(
        annot_path, sep=sep, header=None,
        names=[col_sample, col_group],
        dtype={col_sample: str, col_group: str},
    )
    return annot


<<<<<<< HEAD
def _resolve_chrom_zarr_store(zarr_root: str, chrom: str) -> Path:
    """Find the Zarr store for a chromosome or raise with guidance.

    This first respects explicit ``*.zarr`` paths and otherwise searches for
    ``<chrom>.zarr`` / ``chr<chrom>.zarr`` within ``zarr_root``.
    """

    root = Path(zarr_root)

    if root.suffix == ".zarr":
        if root.exists():
            return root
        raise FileNotFoundError(
            f"Reference Zarr store not found: '{root}'.\n"
            "Generate it with convert_vcf_to_zarr / convert_vcfs_to_zarr "
            "(or `python -m rfmix_reader.cli.prepare_reference`)."
        )

    chrom_clean = chrom.removeprefix("chr")
    candidates = []
    for label in {chrom, f"chr{chrom_clean}", chrom_clean}:
        candidates.append(root / f"{label}.zarr")
        candidates.append(root / label)

    for path in candidates:
        if path.exists():
            return path

    raise FileNotFoundError(
        f"No Zarr store found for chromosome '{chrom}' under '{zarr_root}'.\n"
        "Run convert_vcf_to_zarr / convert_vcfs_to_zarr or the CLI "
        "(`python -m rfmix_reader.cli.prepare_reference`) to create it."
    )


def build_reference_haplotypes_from_zarr(
    zarr_root: str, annot_path: str, chrom: str, positions: np.ndarray,
    groups: Optional[list[str]] = None, hap_index_in_zarr: int = 0,
    col_sample: str = "sample_id", col_group: str = "group",
) -> Tuple[np.ndarray, list[str]]:
    """
    Build reference haplotypes directly from a chromosome-specific Zarr store.

    Parameters
    ----------
    zarr_root : str
        Path to a ``*.zarr`` store for the chromosome or a directory containing
        per-chromosome Zarr stores (e.g., outputs from
        :func:`convert_vcfs_to_zarr`).
    annot_path : str
        Path to sample annotation file (see :func:`load_sample_annotations`).
    chrom : str
        Chromosome name to extract (e.g., "1", "chr1").
    positions : array_like of int, shape (L,)
        Positions (1-based bp) for which we want reference alleles.
    groups : list of str, optional
        Group labels to use. If None, uses all unique groups from the
        annotation file.
    hap_index_in_zarr : int, default 0
        Which haploid allele to take (0 or 1) from the genotype ploidy axis.
    col_sample : str, default "sample_id"
        Column name for sample IDs in the annotation file.
    col_group : str, default "group"
        Column name for group labels in the annotation file.

    Returns
    -------
    refs : (R, L) np.ndarray of int8
        Haploid reference haplotypes as allele codes (0, 1, 2, or -1 for
        missing). Each row corresponds to one group in ``group_labels``.
    group_labels : list of str
        Group labels (in the same order as the first axis of ``refs``).
    """
    if hasattr(positions, "to_numpy"):
        positions = positions.to_numpy()
    positions = np.asarray(positions, dtype=np.int64)
    L = positions.shape[0]

    # Load annotations and choose representative samples
    annot = load_sample_annotations(
        annot_path, col_sample=col_sample, col_group=col_group
    )

    if groups is None:
        group_labels = sorted(annot[col_group].unique().tolist())
    else:
        group_labels = list(groups)
        missing = set(group_labels) - set(annot[col_group].unique())
        if missing:
            raise ValueError(
                f"Requested groups not found in annotation: {sorted(missing)}"
            )

    rep_samples: list[str] = []
    for g in group_labels:
        df_g = annot[annot[col_group] == g]
        if df_g.empty:
            raise ValueError(f"No samples found for group '{g}'.")
        rep_samples.append(df_g[col_sample].iloc[0])

    zarr_path = _resolve_chrom_zarr_store(zarr_root, chrom)
    ds = xr.open_zarr(zarr_path)

    sample_to_idx = {sid: i for i, sid in enumerate(ds["sample_id"].values)}
    rep_indices = [sample_to_idx[s] for s in rep_samples]
    n_ref = len(rep_indices)

    variant_pos = np.asarray(ds["variant_position"].values)
    pos_to_zarr_idx = {int(p): i for i, p in enumerate(variant_pos)}

    sort_idx = np.argsort(positions)
    positions_sorted = positions[sort_idx]

    refs_sorted = np.full((n_ref, L), -1, dtype=np.int8)

    matched_zarr_indices: list[int] = []
    matched_ref_positions: list[int] = []
    for i, pos in enumerate(positions_sorted):
        zarr_idx = pos_to_zarr_idx.get(int(pos))
        if zarr_idx is not None:
            matched_zarr_indices.append(zarr_idx)
            matched_ref_positions.append(i)

    if matched_zarr_indices:
        geno = ds["call_genotype"].isel(
            variants=matched_zarr_indices,
            samples=rep_indices,
            ploidy=hap_index_in_zarr,
        )
        geno_data = geno.data
        if hasattr(geno_data, "compute"):
            geno_data = geno_data.compute()
        geno_arr = np.asarray(geno_data)
        geno_arr = np.where(geno_arr >= 0, geno_arr, -1).astype(np.int8)

        for local_idx, pos_idx in enumerate(matched_ref_positions):
            refs_sorted[:, pos_idx] = geno_arr[local_idx]

    refs = np.empty_like(refs_sorted)
    refs[:, sort_idx] = refs_sorted

    return refs, group_labels

# ============================================================================
# Convenience wrapper: phase using Zarr-derived references
# ============================================================================

def phase_local_ancestry_sample_from_zarr(
    hap0: np.ndarray, hap1: np.ndarray, positions: np.ndarray,
    chrom: str, ref_zarr_root: str, sample_annot_path: str,
    groups: Optional[list[str]] = None,
    config: Optional[PhasingConfig] = None, hap_index_in_zarr: int = 0,
) -> Tuple[np.ndarray, np.ndarray]:
    """
    Phase-correct local ancestry haplotypes using Zarr-derived references.

    This is a convenience wrapper that:

    1. Loads sample annotations to choose reference samples (ref0, ref1).
    2. Builds haploid reference haplotypes for those samples at the
       positions of interest from a chromosome-specific Zarr store.
    3. Calls :func:`phase_local_ancestry_sample` with these references to
       perform gnomix-style tail-flip corrections.

    Parameters
    ----------
    hap0, hap1 : (L,) array_like of int
        Local ancestry haplotypes for the individual (e.g. 0/1/2 for
        ancestry labels) on a given chromosome.
    positions : (L,) array_like of int
        1-based bp positions corresponding to hap0/hap1 entries.
    chrom : str
        Chromosome name used to resolve the reference Zarr store (e.g.,
        "1" or "chr1").
    ref_zarr_root : str
        Path to the chromosome-specific Zarr store or a directory containing
        per-chromosome Zarr stores (from ``convert_vcf_to_zarr`` or the CLI).
    sample_annot_path : str
        Path to sample annotation file (sample_id + group label).
    groups : list of str, optional
        Group labels to use. If None, uses all unique groups from the
        annotation file.
    config : PhasingConfig, optional
        Configuration for phasing (window size, thresholds, verbosity).
    hap_index_in_zarr : int, default 0
        Which haploid allele to take from the reference genotypes.

    Returns
    -------
    hap0_corr, hap1_corr : (L,) np.ndarray of int
        Phase-corrected local ancestry haplotypes.
    """
    if config is None:
        config = PhasingConfig()

    positions = np.asarray(positions, dtype=np.int64)
    hap0 = np.asarray(hap0)
    hap1 = np.asarray(hap1)

    if hap0.shape != hap1.shape or hap0.shape[0] != positions.shape[0]:
        raise ValueError("hap0, hap1, and positions must all have length L.")

    refs, groups = build_reference_haplotypes_from_zarr(
        zarr_root=ref_zarr_root, annot_path=sample_annot_path,
        chrom=chrom, positions=positions, groups=groups,
        hap_index_in_zarr=hap_index_in_zarr,
    )

    hap0_corr, hap1_corr = phase_local_ancestry_sample(
        hap0=hap0, hap1=hap1, refs=refs, config=config,
    )

    return hap0_corr, hap1_corr
=======
def _process_chunk(
    vcf_path, chrom, positions_chunk, pos_to_global,
    rep_indices, n_ref, hap_index_in_vcf
):
    """
    Worker function that extracts alleles for a chunk of positions.
    Returns: (refs_chunk, chunk_positions)
    """
    vcf = VCF(vcf_path)
    region = str(chrom)
    # Output (n_ref, chunk_len)
    chunk_len = len(positions_chunk)
    refs_chunk = np.full((n_ref, chunk_len), -1, dtype=np.int8)
    # Local mapping: pos -> index within chunk
    local_pos_to_i = {int(p): i for i, p in enumerate(positions_chunk)}
    # Iterate once over region; pick variants inside this chunk
    for var in vcf(region):
        pos = var.POS
        local_i = local_pos_to_i.get(pos)
        if local_i is None:
            continue
        g = var.genotypes
        # Extract alleles for representative samples
        alleles = np.fromiter(
            (g[s][hap_index_in_vcf] for s in rep_indices),
            dtype=np.int16,
            count=n_ref
        )
        alleles = np.where(alleles >= 0, alleles, -1).astype(np.int8)
        refs_chunk[:, local_i] = alleles

    return refs_chunk, positions_chunk


def build_reference_haplotypes_from_vcf(
    vcf_path: str, annot_path: str, chrom: str, positions: np.ndarray,
    groups: Optional[list[str]] = None, hap_index_in_vcf: int = 0,
    col_sample: str = "sample_id", col_group: str = "group",
) -> Tuple[np.ndarray, list[str]]:
    """
    Build reference haplotypes as fast as possible using cyvcf2 vectorized APIs.
    Optimized for SPEED (minimal Python overhead) and low memory.

    Parameters
    ----------
    vcf_path : str
        Path to bgzipped, indexed VCF/BCF file (for cyvcf2).
    annot_path : str
        Path to sample annotation file (see :func:`load_sample_annotations`).
    chrom : str
        Chromosome name to extract (e.g., "1", "chr1").
    positions : array_like of int, shape (L,)
        Positions (1-based bp) for which we want reference alleles.
    groups : list of str, optional
        Group labels to use. If None, uses all unique groups from the
        annotation file.
    hap_index_in_vcf : int, default 0
        Which haploid allele to take (0 or 1) from the genotype.
    col_sample : str, default "sample_id"
        Column name for sample IDs in the annotation file.
    col_group : str, default "group"
        Column name for group labels in the annotation file.

    Returns
    -------
    refs : (R, L) np.ndarray of int8
        Haploid reference haplotypes as allele codes (0, 1, 2, or -1 for
        missing). Each row corresponds to one group in ``group_labels``.
    group_labels : list of str
        Group labels (in the same order as the first axis of ``refs``).
    """
    if hasattr(positions, "to_numpy"):
        positions = positions.to_numpy()
    positions = np.asarray(positions, dtype=np.int64)
    L = positions.shape[0]

    # Load annotations and choose representative samples
    annot = load_sample_annotations(
        annot_path, col_sample=col_sample, col_group=col_group
    )

    if groups is None:
        group_labels = sorted(annot[col_group].unique().tolist())
    else:
        group_labels = list(groups)
        missing = set(group_labels) - set(annot[col_group].unique())
        if missing:
            raise ValueError(
                f"Requested groups not found in annotation: {sorted(missing)}"
            )

    rep_samples: list[str] = []
    for g in group_labels:
        df_g = annot[annot[col_group] == g]
        if df_g.empty:
            raise ValueError(f"No samples found for group '{g}'.")
        rep_samples.append(df_g[col_sample].iloc[0])

    # Open VCF and map representative samples
    vcf = VCF(vcf_path)
    sample_to_idx = {sid: i for i, sid in enumerate(vcf.samples)}
    rep_indices = [sample_to_idx[s] for s in rep_samples]
    n_ref = len(rep_indices)

    # Sort positions for efficient lookup and map back to original order
    sort_idx = np.argsort(positions)
    positions_sorted = positions[sort_idx]
    pos_to_global = {int(p): i for i, p in zip(positions_sorted, sort_idx)}

    refs = np.full((n_ref, L), -1, dtype=np.int8)

    # Iterate through variants once; positions mapping keeps outputs ordered
    for variant in vcf(str(chrom)):
        pos = variant.POS
        global_i = pos_to_global.get(pos)
        if global_i is None:
            continue

        gts = variant.genotypes
        alleles = np.fromiter(
            (gts[s][hap_index_in_vcf] for s in rep_indices),
            dtype=np.int16,
            count=n_ref,
        )
        alleles = np.where(alleles >= 0, alleles, -1).astype(np.int8)
        refs[:, global_i] = alleles

    return refs, group_labels

# ============================================================================
# Convenience wrapper: phase using VCF-derived references
# ============================================================================

def phase_local_ancestry_sample_from_vcf(
    hap0: np.ndarray, hap1: np.ndarray, positions: np.ndarray,
    chrom: str, ref_vcf_path: str, sample_annot_path: str,
    groups: Optional[list[str]] = None, 
    config: Optional[PhasingConfig] = None, hap_index_in_vcf: int = 0,
) -> Tuple[np.ndarray, np.ndarray]:
    """
    Phase-correct local ancestry haplotypes using VCF-derived references.

    This is a convenience wrapper that:

    1. Loads sample annotations to choose reference samples (ref0, ref1).
    2. Builds haploid reference haplotypes for those samples at the
       positions of interest using :mod:`cyvcf2`.
    3. Calls :func:`phase_local_ancestry_sample` with these references to
       perform gnomix-style tail-flip corrections.

    Parameters
    ----------
    hap0, hap1 : (L,) array_like of int
        Local ancestry haplotypes for the individual (e.g. 0/1/2 for
        ancestry labels) on a given chromosome.
    positions : (L,) array_like of int
        1-based bp positions corresponding to hap0/hap1 entries.
    chrom : str
        Chromosome name to use when querying the VCF (e.g. "1" or "chr1").
    ref_vcf_path : str
        Path to bgzipped, indexed reference VCF/BCF file.
    sample_annot_path : str
        Path to sample annotation file (sample_id + group label).
    groups : list of str, optional
        Group labels to use. If None, uses all unique groups from the
        annotation file.
    config : PhasingConfig, optional
        Configuration for phasing (window size, thresholds, verbosity).
    hap_index_in_vcf : int, default 0
        Which haploid allele to take from the reference VCF genotypes.

    Returns
    -------
    hap0_corr, hap1_corr : (L,) np.ndarray of int
        Phase-corrected local ancestry haplotypes.
    """
    if config is None:
        config = PhasingConfig()

    positions = np.asarray(positions, dtype=np.int64)
    hap0 = np.asarray(hap0)
    hap1 = np.asarray(hap1)

    if hap0.shape != hap1.shape or hap0.shape[0] != positions.shape[0]:
        raise ValueError("hap0, hap1, and positions must all have length L.")

    # Build reference haplotypes from VCF
    refs, groups = build_reference_haplotypes_from_vcf(
        vcf_path=ref_vcf_path, annot_path=sample_annot_path,
        chrom=chrom, positions=positions, groups=groups,
        hap_index_in_vcf=hap_index_in_vcf,
    )

    # Run gnomix-style phasing correction
    hap0_corr, hap1_corr = phase_local_ancestry_sample(
        hap0=hap0, hap1=hap1, refs=refs, config=config,
    )

    return hap0_corr, hap1_corr
>>>>>>> 777af13e

# ============================================================================
# Metrics: switch error counting
# ============================================================================

def count_switch_errors(
    M_pred: ArrayLike, P_pred: ArrayLike, M_true: ArrayLike,
    P_true: ArrayLike,
) -> int:
    """
    Count minimal number of phase switches between predicted and truth.

    Counts the minimal number of suffix flips needed to turn
    ``(M_pred, P_pred)`` into ``(M_true, P_true)``. This is functionally
    similar to gnomix's ``find_switches``.

    Parameters
    ----------
    M_pred, P_pred : (L,) array_like of int
        Predicted ancestry haplotypes.
    M_true, P_true : (L,) array_like of int
        Ground-truth ancestry haplotypes.

    Returns
    -------
    n_switches : int
        Number of phase switch points.

    Raises
    ------
    RuntimeError
        If suffix swapping cannot transform the prediction into the truth.
    """
    M_pred = np.asarray(M_pred).copy()
    P_pred = np.asarray(P_pred).copy()
    M_true = np.asarray(M_true)
    P_true = np.asarray(P_true)

    if not (M_pred.shape == P_pred.shape == M_true.shape == P_true.shape):
        raise ValueError("All haplotypes must have the same shape.")

    n_switches = 0
    L = M_pred.shape[0]
    for i in range(L):
        if M_pred[i] != M_true[i]:
            # swap tails from i onward
            M_tmp = M_pred[i:].copy()
            M_pred[i:] = P_pred[i:]
            P_pred[i:] = M_tmp
            n_switches += 1

    if not (np.array_equal(M_pred, M_true) and np.array_equal(P_pred, P_true)):
        raise RuntimeError("Phase error correction did not align with truth.")

    return n_switches

# ============================================================================
# RFMix utilities: reconstructing haps & recombining counts
# ============================================================================

def build_hap_labels_from_rfmix(
    X_raw: DaskArray | np.ndarray, sample_idx: int, n_anc: int,
    n_samples: int,
) -> tuple[np.ndarray, np.ndarray]:
    """
    Reconstruct hap0/hap1 ancestry labels for a sample directly from the
    raw RFMix fb matrix.

    Parameters
    ----------
    X_raw : (L, n_cols) dask.array or np.ndarray
        Original RFMix matrix before summing haps. Columns correspond to
        (ancestry, hap, sample) combinations.
    sample_idx : int
        Index of the sample to reconstruct.
    n_anc : int
        Number of ancestries.
    n_samples : int
        Number of total samples.

    Returns
    -------
    hap0_labels, hap1_labels : (L,) np.ndarray of int
        Per-locus ancestry labels (0..n_anc-1) for hap0 and hap1.
        ``-1`` indicates missing (no ancestry column > 0 at that locus).
    """
    base = sample_idx * (n_anc * 2)
    cols_h0 = base + np.arange(n_anc) * 2
    cols_h1 = base + np.arange(n_anc) * 2 + 1

    # Extract only the relevant columns.
    if isinstance(X_raw, da.Array):
        H0 = X_raw[:, cols_h0].compute()
        H1 = X_raw[:, cols_h1].compute()
    else:
        H0 = np.asarray(X_raw)[:, cols_h0]
        H1 = np.asarray(X_raw)[:, cols_h1]

    # Ancestry label per hap = argmax over ancestries
    hap0_labels = np.argmax(H0, axis=1).astype(np.int16)
    hap1_labels = np.argmax(H1, axis=1).astype(np.int16)

    # Mark loci that are all-zero (no assignment) as -1
    hap0_labels[H0.sum(axis=1) == 0] = -1
    hap1_labels[H1.sum(axis=1) == 0] = -1

    return hap0_labels, hap1_labels


def combine_haps_to_counts(
    hap0: np.ndarray, hap1: np.ndarray, n_anc: int,
) -> np.ndarray:
    """
    Combine haplotype-level ancestry labels back into summed counts (0,1,2).

    Parameters
    ----------
    hap0, hap1 : (L,) array_like of int
        Per-locus ancestry labels for each haplotype (0..n_anc-1 or -1).
    n_anc : int
        Number of ancestry classes.

    Returns
    -------
    out : (L, n_anc) np.ndarray of int8
        Summed counts for each ancestry (0, 1, or 2 per locus). Missing
        labels (``-1``) are ignored.
    """
    hap0 = np.asarray(hap0)
    hap1 = np.asarray(hap1)

    if hap0.shape != hap1.shape:
        raise ValueError("hap0 and hap1 must have same shape.")

    L = hap0.shape[0]
    out = np.zeros((L, n_anc), dtype=np.int8)

    idx = np.arange(L)

    valid0 = (hap0 >= 0) & (hap0 < n_anc)
    out[idx[valid0], hap0[valid0]] += 1

    valid1 = (hap1 >= 0) & (hap1 < n_anc)
    out[idx[valid1], hap1[valid1]] += 1

    return out

# ============================================================================
# High-level: phase a single admixed sample using RFMix + Zarr
# ============================================================================

def phase_admix_sample_from_zarr_with_index(
    admix_sample: np.ndarray,           # (L, A) counts, mostly for shape / A
    X_raw: DaskArray | np.ndarray,      # (L, n_cols) raw RFMix matrix
    sample_idx: int, n_samples: int,
    positions: np.ndarray,              # (L,) positions
    chrom: str, ref_zarr_root: str, sample_annot_path: str,
    config: PhasingConfig, groups: Optional[list[str]] = None,
    hap_index_in_zarr: int = 0,
) -> np.ndarray:
    """
    Phase-correct local ancestry for one sample using RFMix + Zarr references.

    Steps
    -----
    1. Use ``X_raw`` to build hap0/hap1 ancestry labels.
    2. Run gnomix-style phasing via :func:`phase_local_ancestry_sample_from_zarr`.
    3. Recombine corrected hap0/hap1 into 0/1/2 counts.

    Parameters
    ----------
    admix_sample : (L, A) np.ndarray of int
        Summed local ancestry (0/1/2) for this sample; used for L and A.
    X_raw : (L, n_cols) dask.array or np.ndarray
        Original RFMix hap-by-ancestry matrix.
    sample_idx : int
        Sample index (0..n_samples-1).
    n_samples : int
        Total number of samples.
    positions : (L,) array_like of int
        1-based genomic positions.
    chrom : str
        Chromosome name.
    ref_zarr_root : str
        Path to the reference Zarr store for this chromosome or a directory
        containing per-chromosome Zarr stores.
    sample_annot_path : str
        Path to sample annotation file (sample_id + group label).
    config : PhasingConfig
        Phasing configuration.
    groups : list of str, optional
        Group labels to use. If None, uses all unique groups from the
        annotation file.
    hap_index_in_zarr : int, default 0
        Which haploid allele to take from the reference store (0 or 1).

    Returns
    -------
    admix_corr : (L, A) np.ndarray of int
        Phase-corrected summed ancestry counts for this sample.
    """
    admix_sample = np.asarray(admix_sample)
    positions = np.asarray(positions, dtype=np.int64)

    L, A = admix_sample.shape

    # Reconstruct hap0/hap1 ancestry labels from raw RFMix output
    hap0, hap1 = build_hap_labels_from_rfmix(
        X_raw=X_raw, sample_idx=sample_idx, n_anc=A, n_samples=n_samples
    )

    if hap0.shape[0] != L:
        raise ValueError("Length of hap0/hap1 does not match admix_sample.")

    # Gnomix-style phasing using reference Zarr store
    hap0_corr, hap1_corr = phase_local_ancestry_sample_from_zarr(
        hap0=hap0, hap1=hap1, positions=positions, chrom=chrom,
        ref_zarr_root=ref_zarr_root, sample_annot_path=sample_annot_path,
        groups=groups, config=config, hap_index_in_zarr=hap_index_in_zarr,
    )

    # Recombine corrected haplotypes to summed counts
    admix_corr = combine_haps_to_counts(hap0_corr, hap1_corr, n_anc=A)
    return admix_corr

# ============================================================================
# High-level: phase all samples in a Dask (L, S, A) array
# ============================================================================

def phase_admix_dask_with_index(
    admix: DaskArray,                # (L, S, A) summed counts
    X_raw: DaskArray | np.ndarray,   # (L, n_cols) raw RFMix matrix
    positions: np.ndarray,           # (L,)
    chrom: str, ref_zarr_root: str, sample_annot_path: str,
    config: PhasingConfig, groups: Optional[list[str]] = None,
    hap_index_in_zarr: int = 0,
) -> DaskArray:
    """
    Phase-correct all samples in a ``(L, S, A)`` admix Dask array.

    This function builds a Dask graph with one delayed phasing task per sample.
    Each task:

    1. Materializes the sample's admixture vector ``admix[:, s, :]``.
    2. Calls :func:`phase_admix_sample_from_zarr_with_index`.

    Parameters
    ----------
    admix : (L, S, A) dask.array.Array
        Summed local ancestry counts (0,1,2) for all samples.
    X_raw : (L, n_cols) dask.array.Array or np.ndarray
        Original RFMix matrix.
    positions : (L,) array_like of int
        Genomic positions.
    chrom : str
        Chromosome name.
    ref_zarr_root : str
        Path to the reference Zarr store for this chromosome or a directory
        containing per-chromosome Zarr stores.
    sample_annot_path : str
        Path to sample annotation file (sample_id + group label).
    config : PhasingConfig
        Phasing configuration.
    groups : list of str, optional
        Group labels to use. If None, uses all unique groups from the
        annotation file.
    hap_index_in_zarr : int, default 0
        Which haploid allele to take from the reference store (0 or 1).

    Returns
    -------
    admix_corr : (L, S, A) dask.array.Array
        Phase-corrected local ancestry counts.
    """
    if not isinstance(admix, da.Array):
        raise TypeError("admix must be a dask.array.Array")

    n_loci, n_samples, n_anc = admix.shape

    # Create one delayed phasing task per sample
    delayed_results = []
    for s in range(n_samples):
        admix_s = admix[:, s, :]  # (L, A) dask slice

        @dask.delayed
        def _phase_one_sample(admix_s_block: DaskArray, sample_idx: int) -> np.ndarray:
            admix_s_np = admix_s_block.compute()
            return phase_admix_sample_from_zarr_with_index(
                admix_sample=admix_s_np, X_raw=X_raw, sample_idx=sample_idx,
                n_samples=n_samples, positions=positions, chrom=chrom,
                ref_zarr_root=ref_zarr_root,
                sample_annot_path=sample_annot_path, config=config,
                groups=groups, hap_index_in_zarr=hap_index_in_zarr,
            )

        delayed_results.append(_phase_one_sample(admix_s, s))

    # delayed_results is a list of (L, A) arrays, one per sample
    stacked = dask.delayed(lambda arrs: np.stack(arrs, axis=1))(delayed_results)  # (L, S, A)

    # Build a Dask array from the delayed stacked result
    admix_corr = da.from_delayed(stacked, shape=(n_loci, n_samples, n_anc), dtype=np.int8)

    return admix_corr
<|MERGE_RESOLUTION|>--- conflicted
+++ resolved
@@ -1,1182 +1,968 @@
-"""
-Phasing corrections for local ancestry haplotypes, inspired by gnomix.
-
-The overall strategy is adapted from the phasing utilities in gnomix's
-`phasing.py` (notably:
-    - find_hetero_regions
-    - get_ref_map / find_ref
-    - correct_phase_error
-which use reference haplotypes and tail-swapping to correct phasing).
-
-This module provides a lightweight, NumPy-based implementation that:
-    1. Identifies heterozygous ancestry regions (M != P).
-    2. Compares haplotypes to two references in sliding windows.
-    3. Builds a "phase track" of where to flip suffixes.
-    4. Applies tail flips to obtain phase-corrected haplotypes.
-"""
-from __future__ import annotations
-
-from dataclasses import dataclass
-<<<<<<< HEAD
-from pathlib import Path
-from typing import List, Tuple, Optional
-
-import numpy as np
-import pandas as pd
-
-import dask
-import dask.array as da
-from dask.array import Array as DaskArray
-import xarray as xr
-=======
-from typing import List, Tuple, Optional
-
-import numpy as np
-import pandas as pd
-from cyvcf2 import VCF
-
-import dask
-import dask.array as da
-from dask.array import Array as DaskArray
->>>>>>> 777af13e
-
-ArrayLike = np.ndarray
-
-# ============================================================================
-# Configuration
-# ============================================================================
-
-@dataclass
-class PhasingConfig:
-    """
-    Configuration for local ancestry phase correction.
-
-    Parameters
-    ----------
-    window_size : int, default 50
-        Number of SNPs per phasing window. Tail flips occur only at window
-        boundaries. Larger windows -> more smoothing, fewer spurious flips.
-    min_block_len : int, default 20
-        Minimum length (in SNPs) for a heterozygous block to consider for
-        phasing corrections. Very short blocks are often uninformative.
-    max_mismatch_frac : float, default 0.5
-        If both references mismatch a window by more than this fraction of
-        sites, the window is treated as uninformative (no strong evidence to
-        flip).
-    verbose : bool, default False
-        If True, prints basic diagnostics per sample / region.
-    """
-    window_size: int = 50
-    min_block_len: int = 20
-    max_mismatch_frac: float = 0.5
-    verbose: bool = False
-
-# ============================================================================
-# Heterozygous region detection
-# ============================================================================
-
-def find_heterozygous_blocks(
-    hap0: ArrayLike, hap1: ArrayLike, min_block_len: int = 1,
-) -> List[slice]:
-    """
-    Find contiguous blocks where ``hap0 != hap1`` (heterozygous ancestry).
-
-    This follows the same conceptual idea as gnomix's ``find_hetero_regions``,
-    which locates regions where the two haplotypes carry different ancestry
-    labels and where phasing is actually informative.
-
-    Parameters
-    ----------
-    hap0, hap1 : (L,) array_like of int
-        Ancestry-coded haplotypes for a single individual.
-    min_block_len : int, default 1
-        Minimum number of SNPs for a block to be returned. Very short
-        heterozygous segments are usually noise and do not provide reliable
-        evidence for phase correction.
-
-    Returns
-    -------
-    blocks : list of slice
-        List of index slices (start:end) for heterozygous regions.
-    """
-    hap0 = np.asarray(hap0)
-    hap1 = np.asarray(hap1)
-
-    if hap0.shape != hap1.shape:
-        raise ValueError("hap0 and hap1 must have the same shape.")
-
-    het = hap0 != hap1
-    if not np.any(het):
-        return []
-
-    # boundaries where heterozygous mask changes
-    boundaries = np.concatenate(
-        ([0], np.where(het[:-1] != het[1:])[0] + 1, [len(het)])
-    )
-
-    blocks: List[slice] = []
-    for b in range(len(boundaries) - 1):
-        start, end = boundaries[b], boundaries[b + 1]
-        if het[start] and (end - start) >= min_block_len:
-            blocks.append(slice(start, end))
-
-    return blocks
-
-# ============================================================================
-# Windowing and reference assignment
-# ============================================================================
-
-def window_slices(n: int, window_size: int) -> List[slice]:
-    """
-    Generate contiguous index slices of length ``window_size``.
-
-    Parameters
-    ----------
-    n : int
-        Total number of loci (0..n-1).
-    window_size : int
-        Length of each window in SNPs.
-
-    Returns
-    -------
-    slices : list of slice
-        Slices covering ``[0, n)``. The last window may be shorter if ``n`` is
-        not a multiple of ``window_size``.
-    """
-    if window_size <= 0:
-        raise ValueError("window_size must be positive.")
-
-    return [slice(i, min(i + window_size, n)) for i in range(0, n, window_size)]
-
-
-def assign_reference_per_window(
-    hap: ArrayLike, refs: ArrayLike, window_size: int,
-    max_mismatch_frac: float,
-) -> np.ndarray:
-    """
-    For each window, decide which reference ``hap`` matches.
-
-    This is analogous in spirit to gnomix's ``get_ref_map``, which tracks which
-    of two reference haplotypes a given haplotype is following.
-
-    The references can be allele-coded or ancestry-coded; only the pattern of
-    matches/mismatches is used.
-
-    Parameters
-    ----------
-    hap : (L,) array_like of int
-        Haplotype of interest.
-    refs : (R, L) array_like of int
-        Reference haplotypes. Each row ``refs[r]`` is a reference pattern
-        (allele-coded or ancestry-coded) of length L.
-    window_size : int
-        Number of SNPs per phasing window.
-    max_mismatch_frac : float
-        If both references mismatch more than this fraction of sites in a
-        window, that window is treated as uninformative and assigned 0.
-
-    Returns
-    -------
-    ref_track : (W,) np.ndarray of int8
-        For each window ``w``:
-
-        * 0 : ambiguous / low-confidence
-        * 1..R : index (1-based) of the best-matching reference row
-    """
-    hap = np.asarray(hap)
-    refs = np.asarray(refs)
-
-    if refs.ndim != 2:
-        raise ValueError("refs must be 2D with shape (n_ref, L).")
-
-    n_ref, L = refs.shape
-    if hap.shape[0] != L:
-        raise ValueError("hap and refs must have the same length.")
-
-    wslices = window_slices(L, window_size)
-    ref_track = np.zeros(len(wslices), dtype=np.int8)
-
-    for w_idx, sl in enumerate(wslices):
-        h_win = hap[sl]
-        mismatches = np.full(n_ref, np.inf, dtype=float)
-
-        for r in range(n_ref):
-            r_win = refs[r, sl]
-            mask_valid = (r_win >= 0)
-            if not np.any(mask_valid):
-                continue
-            mismatches[r] = np.mean(h_win[mask_valid] != r_win[mask_valid])
-
-        best_r = int(np.argmin(mismatches))
-        best_mism = mismatches[best_r]
-
-        # If no reference had any valid sites or all mismatch too much
-        if (not np.isfinite(best_mism)) or (best_mism >= max_mismatch_frac):
-            ref_track[w_idx] = 0
-        else:
-            # 1-based index for compatibility with build_phase_track_from_ref
-            ref_track[w_idx] = best_r + 1
-
-    return ref_track
-
-# ============================================================================
-# Phase track and tail flipping
-# ============================================================================
-
-def build_phase_track_from_ref(ref_track: np.ndarray) -> np.ndarray:
-    """
-    Build a window-level "phase flip track" from reference assignments.
-
-    The idea is: if the reference assignment for a haplotype changes
-    frequently (e.g. 1 -> 2 or 2 -> 1), that indicates a possible phase flip
-    between the two haplotypes.
-
-    We construct a cumulative 0/1 track where each change in reference
-    assignment toggles the phase. Ambiguous windows (label 0) simply inherit
-    the current phase state.
-
-    Parameters
-    ----------
-    ref_track : (W,) array_like of int
-        Window-level reference assignments: 0, 1, or 2.
-
-    Returns
-    -------
-    phase_track : (W,) np.ndarray of int8
-        0/1 flag per window. When this track changes (0 -> 1 or 1 -> 0),
-        windows from that point onward should have M/P swapped.
-    """
-    ref_track = np.asarray(ref_track)
-    W = ref_track.shape[0]
-
-    phase_track = np.zeros(W, dtype=np.int8)
-
-    last_ref: int = 0
-    current_phase: int = 0
-
-    for w in range(W):
-        ref = int(ref_track[w])
-        if ref in (1, 2):
-            if last_ref == 0:
-                # first informative window
-                last_ref = ref
-            elif ref != last_ref:
-                # reference changed -> toggle phase downstream
-                current_phase ^= 1
-                last_ref = ref
-        phase_track[w] = current_phase
-
-    return phase_track
-
-
-def apply_phase_track(
-    hap0: ArrayLike, hap1: ArrayLike, phase_track: np.ndarray, window_size: int,
-) -> Tuple[ArrayLike, ArrayLike]:
-    """Apply tail flips between ``hap0`` and ``hap1`` according to phase_track.
-
-    This is analogous to gnomix's ``correct_phase_error``, which uses a
-    0/1 "track" over windows to decide where to swap suffixes between the two
-    haplotypes.
-
-    Parameters
-    ----------
-    hap0, hap1 : (L,) array_like of int
-        Ancestry-coded haplotypes to be corrected.
-    phase_track : (W,) array_like of int {0,1}
-        0/1 flags per window; when this changes (0 -> 1 or 1 -> 0), tails are
-        swapped from that SNP position onward.
-    window_size : int
-        Number of SNPs per window.
-
-    Returns
-    -------
-    hap0_corr, hap1_corr : (L,) np.ndarray of int
-        Phase-corrected haplotypes.
-    """
-    hap0 = np.asarray(hap0).copy()
-    hap1 = np.asarray(hap1).copy()
-    phase_track = np.asarray(phase_track)
-
-    W = phase_track.shape[0]
-
-    # Identify window boundaries where phase state changes
-    change_points = np.where(np.diff(phase_track) != 0)[0] + 1  # window indices
-    # Convert window indices to SNP indices
-    flip_positions = [int(w * window_size) for w in change_points if w < W]
-
-    for pos in flip_positions:
-        # swap tails from pos onward
-        tmp = hap0[pos:].copy()
-        hap0[pos:] = hap1[pos:]
-        hap1[pos:] = tmp
-
-    return hap0, hap1
-
-# ============================================================================
-# High-level orchestrator for one sample (local ancestry arrays)
-# ============================================================================
-
-def phase_local_ancestry_sample(
-    hap0: ArrayLike, hap1: ArrayLike, refs: ArrayLike,
-    config: Optional[PhasingConfig] = None,
-) -> Tuple[ArrayLike, ArrayLike]:
-    """
-    Perform gnomix-style phasing corrections for a single individual.
-
-    The steps are:
-
-    1. Identify heterozygous blocks where hap0 != hap1.
-    2. For each block, compare hap0 against all R references in sliding
-       windows using :func:`assign_reference_per_window_multi`.
-    3. Build a phase track using :func:`build_phase_track_from_ref`.
-    4. Apply tail flips within each block using :func:`apply_phase_track`.
-
-    Parameters
-    ----------
-    hap0, hap1 : (L,) array_like of int
-        Two haplotypes for the individual (e.g. maternal/paternal) with
-        ancestry labels at each locus.
-    refs : (R, L) array_like of int
-        Reference haplotypes. These might correspond to different ancestry
-        groups (or multiple samples per group). Only their match/mismatch
-        patterns are used.
-    config : PhasingConfig, optional
-        Configuration for window size, thresholds, etc.
-
-    Returns
-    -------
-    hap0_corr, hap1_corr : (L,) np.ndarray of int
-        Phase-corrected haplotypes.
-    """
-    if config is None:
-        config = PhasingConfig()
-
-    hap0 = np.asarray(hap0)
-    hap1 = np.asarray(hap1)
-    refs = np.asarray(refs)
-
-    if refs.ndim != 2:
-        raise ValueError("refs must be 2D with shape (n_ref, L).")
-
-    n_ref, L = refs.shape
-
-    if hap0.shape != hap1.shape or hap0.shape[0] != L:
-        raise ValueError("hap0, hap1, and refs must all have length L.")
-
-    if L == 0:
-        return hap0.copy(), hap1.copy()
-
-    het_blocks = find_heterozygous_blocks(
-        hap0, hap1, min_block_len=config.min_block_len
-    )
-
-    if config.verbose:
-        print(f"[phase_local_ancestry_sample] "
-              f"{len(het_blocks)} heterozygous blocks")
-
-    hap0_corr = hap0.copy()
-    hap1_corr = hap1.copy()
-
-    for block_idx, block in enumerate(het_blocks):
-        start, end = block.start, block.stop
-
-        if config.verbose:
-            print(f"  - block {block_idx}: {start}..{end} (len={end-start})")
-
-        # Extract block
-        h0_blk = hap0_corr[start:end]
-        h1_blk = hap1_corr[start:end]
-        refs_blk = refs[:, start:end]  # (R, block_len)
-
-        # For simplicity, build reference assignment based on one haplotype
-        ref_track = assign_reference_per_window(
-            hap=h0_blk, refs=refs_blk,
-            window_size=config.window_size,
-            max_mismatch_frac=config.max_mismatch_frac,
-        )
-
-        phase_track = build_phase_track_from_ref(ref_track)
-
-        # Apply flips inside this block only
-        local_L = end - start
-        local_W = int(np.ceil(local_L / config.window_size))
-
-        # Ensure phase_track has the correct number of windows
-        if phase_track.shape[0] != local_W:
-            if phase_track.shape[0] > local_W:
-                phase_track = phase_track[:local_W]
-            else:
-                pad_val = int(phase_track[-1]) if phase_track.size > 0 else 0
-                phase_track = np.pad(
-                    phase_track,
-                    (0, local_W - phase_track.shape[0]),
-                    constant_values=pad_val,
-                )
-
-        h0_blk_corr, h1_blk_corr = apply_phase_track(
-            h0_blk, h1_blk, phase_track, config.window_size
-        )
-
-        hap0_corr[start:end] = h0_blk_corr
-        hap1_corr[start:end] = h1_blk_corr
-
-    return hap0_corr, hap1_corr
-
-# ============================================================================
-# Annotation utilities and building reference haplotypes from Zarr
-# ============================================================================
-
-def load_sample_annotations(
-    annot_path: str, sep: str = r"\s+", col_sample: str = "sample_id",
-    col_group: str = "group",
-) -> pd.DataFrame:
-    """
-    Load sample annotation file mapping sample_id -> group (e.g., ancestry).
-
-    Expected format by default: two columns (no header)::
-
-        sample_id   group
-
-    Parameters
-    ----------
-    annot_path : str
-        Path to text file with sample annotations.
-    sep : str, default r"\s+"
-        Field separator pattern (passed to :func:`pandas.read_csv`).
-    col_sample : str, default "sample_id"
-        Column name to assign to sample IDs.
-    col_group : str, default "group"
-        Column name to assign to group labels (e.g., EUR/AFR/etc.).
-
-    Returns
-    -------
-    annot : pandas.DataFrame
-        DataFrame with columns [col_sample, col_group].
-    """
-    annot = pd.read_csv(
-        annot_path, sep=sep, header=None,
-        names=[col_sample, col_group],
-        dtype={col_sample: str, col_group: str},
-    )
-    return annot
-
-
-<<<<<<< HEAD
-def _resolve_chrom_zarr_store(zarr_root: str, chrom: str) -> Path:
-    """Find the Zarr store for a chromosome or raise with guidance.
-
-    This first respects explicit ``*.zarr`` paths and otherwise searches for
-    ``<chrom>.zarr`` / ``chr<chrom>.zarr`` within ``zarr_root``.
-    """
-
-    root = Path(zarr_root)
-
-    if root.suffix == ".zarr":
-        if root.exists():
-            return root
-        raise FileNotFoundError(
-            f"Reference Zarr store not found: '{root}'.\n"
-            "Generate it with convert_vcf_to_zarr / convert_vcfs_to_zarr "
-            "(or `python -m rfmix_reader.cli.prepare_reference`)."
-        )
-
-    chrom_clean = chrom.removeprefix("chr")
-    candidates = []
-    for label in {chrom, f"chr{chrom_clean}", chrom_clean}:
-        candidates.append(root / f"{label}.zarr")
-        candidates.append(root / label)
-
-    for path in candidates:
-        if path.exists():
-            return path
-
-    raise FileNotFoundError(
-        f"No Zarr store found for chromosome '{chrom}' under '{zarr_root}'.\n"
-        "Run convert_vcf_to_zarr / convert_vcfs_to_zarr or the CLI "
-        "(`python -m rfmix_reader.cli.prepare_reference`) to create it."
-    )
-
-
-def build_reference_haplotypes_from_zarr(
-    zarr_root: str, annot_path: str, chrom: str, positions: np.ndarray,
-    groups: Optional[list[str]] = None, hap_index_in_zarr: int = 0,
-    col_sample: str = "sample_id", col_group: str = "group",
-) -> Tuple[np.ndarray, list[str]]:
-    """
-    Build reference haplotypes directly from a chromosome-specific Zarr store.
-
-    Parameters
-    ----------
-    zarr_root : str
-        Path to a ``*.zarr`` store for the chromosome or a directory containing
-        per-chromosome Zarr stores (e.g., outputs from
-        :func:`convert_vcfs_to_zarr`).
-    annot_path : str
-        Path to sample annotation file (see :func:`load_sample_annotations`).
-    chrom : str
-        Chromosome name to extract (e.g., "1", "chr1").
-    positions : array_like of int, shape (L,)
-        Positions (1-based bp) for which we want reference alleles.
-    groups : list of str, optional
-        Group labels to use. If None, uses all unique groups from the
-        annotation file.
-    hap_index_in_zarr : int, default 0
-        Which haploid allele to take (0 or 1) from the genotype ploidy axis.
-    col_sample : str, default "sample_id"
-        Column name for sample IDs in the annotation file.
-    col_group : str, default "group"
-        Column name for group labels in the annotation file.
-
-    Returns
-    -------
-    refs : (R, L) np.ndarray of int8
-        Haploid reference haplotypes as allele codes (0, 1, 2, or -1 for
-        missing). Each row corresponds to one group in ``group_labels``.
-    group_labels : list of str
-        Group labels (in the same order as the first axis of ``refs``).
-    """
-    if hasattr(positions, "to_numpy"):
-        positions = positions.to_numpy()
-    positions = np.asarray(positions, dtype=np.int64)
-    L = positions.shape[0]
-
-    # Load annotations and choose representative samples
-    annot = load_sample_annotations(
-        annot_path, col_sample=col_sample, col_group=col_group
-    )
-
-    if groups is None:
-        group_labels = sorted(annot[col_group].unique().tolist())
-    else:
-        group_labels = list(groups)
-        missing = set(group_labels) - set(annot[col_group].unique())
-        if missing:
-            raise ValueError(
-                f"Requested groups not found in annotation: {sorted(missing)}"
-            )
-
-    rep_samples: list[str] = []
-    for g in group_labels:
-        df_g = annot[annot[col_group] == g]
-        if df_g.empty:
-            raise ValueError(f"No samples found for group '{g}'.")
-        rep_samples.append(df_g[col_sample].iloc[0])
-
-    zarr_path = _resolve_chrom_zarr_store(zarr_root, chrom)
-    ds = xr.open_zarr(zarr_path)
-
-    sample_to_idx = {sid: i for i, sid in enumerate(ds["sample_id"].values)}
-    rep_indices = [sample_to_idx[s] for s in rep_samples]
-    n_ref = len(rep_indices)
-
-    variant_pos = np.asarray(ds["variant_position"].values)
-    pos_to_zarr_idx = {int(p): i for i, p in enumerate(variant_pos)}
-
-    sort_idx = np.argsort(positions)
-    positions_sorted = positions[sort_idx]
-
-    refs_sorted = np.full((n_ref, L), -1, dtype=np.int8)
-
-    matched_zarr_indices: list[int] = []
-    matched_ref_positions: list[int] = []
-    for i, pos in enumerate(positions_sorted):
-        zarr_idx = pos_to_zarr_idx.get(int(pos))
-        if zarr_idx is not None:
-            matched_zarr_indices.append(zarr_idx)
-            matched_ref_positions.append(i)
-
-    if matched_zarr_indices:
-        geno = ds["call_genotype"].isel(
-            variants=matched_zarr_indices,
-            samples=rep_indices,
-            ploidy=hap_index_in_zarr,
-        )
-        geno_data = geno.data
-        if hasattr(geno_data, "compute"):
-            geno_data = geno_data.compute()
-        geno_arr = np.asarray(geno_data)
-        geno_arr = np.where(geno_arr >= 0, geno_arr, -1).astype(np.int8)
-
-        for local_idx, pos_idx in enumerate(matched_ref_positions):
-            refs_sorted[:, pos_idx] = geno_arr[local_idx]
-
-    refs = np.empty_like(refs_sorted)
-    refs[:, sort_idx] = refs_sorted
-
-    return refs, group_labels
-
-# ============================================================================
-# Convenience wrapper: phase using Zarr-derived references
-# ============================================================================
-
-def phase_local_ancestry_sample_from_zarr(
-    hap0: np.ndarray, hap1: np.ndarray, positions: np.ndarray,
-    chrom: str, ref_zarr_root: str, sample_annot_path: str,
-    groups: Optional[list[str]] = None,
-    config: Optional[PhasingConfig] = None, hap_index_in_zarr: int = 0,
-) -> Tuple[np.ndarray, np.ndarray]:
-    """
-    Phase-correct local ancestry haplotypes using Zarr-derived references.
-
-    This is a convenience wrapper that:
-
-    1. Loads sample annotations to choose reference samples (ref0, ref1).
-    2. Builds haploid reference haplotypes for those samples at the
-       positions of interest from a chromosome-specific Zarr store.
-    3. Calls :func:`phase_local_ancestry_sample` with these references to
-       perform gnomix-style tail-flip corrections.
-
-    Parameters
-    ----------
-    hap0, hap1 : (L,) array_like of int
-        Local ancestry haplotypes for the individual (e.g. 0/1/2 for
-        ancestry labels) on a given chromosome.
-    positions : (L,) array_like of int
-        1-based bp positions corresponding to hap0/hap1 entries.
-    chrom : str
-        Chromosome name used to resolve the reference Zarr store (e.g.,
-        "1" or "chr1").
-    ref_zarr_root : str
-        Path to the chromosome-specific Zarr store or a directory containing
-        per-chromosome Zarr stores (from ``convert_vcf_to_zarr`` or the CLI).
-    sample_annot_path : str
-        Path to sample annotation file (sample_id + group label).
-    groups : list of str, optional
-        Group labels to use. If None, uses all unique groups from the
-        annotation file.
-    config : PhasingConfig, optional
-        Configuration for phasing (window size, thresholds, verbosity).
-    hap_index_in_zarr : int, default 0
-        Which haploid allele to take from the reference genotypes.
-
-    Returns
-    -------
-    hap0_corr, hap1_corr : (L,) np.ndarray of int
-        Phase-corrected local ancestry haplotypes.
-    """
-    if config is None:
-        config = PhasingConfig()
-
-    positions = np.asarray(positions, dtype=np.int64)
-    hap0 = np.asarray(hap0)
-    hap1 = np.asarray(hap1)
-
-    if hap0.shape != hap1.shape or hap0.shape[0] != positions.shape[0]:
-        raise ValueError("hap0, hap1, and positions must all have length L.")
-
-    refs, groups = build_reference_haplotypes_from_zarr(
-        zarr_root=ref_zarr_root, annot_path=sample_annot_path,
-        chrom=chrom, positions=positions, groups=groups,
-        hap_index_in_zarr=hap_index_in_zarr,
-    )
-
-    hap0_corr, hap1_corr = phase_local_ancestry_sample(
-        hap0=hap0, hap1=hap1, refs=refs, config=config,
-    )
-
-    return hap0_corr, hap1_corr
-=======
-def _process_chunk(
-    vcf_path, chrom, positions_chunk, pos_to_global,
-    rep_indices, n_ref, hap_index_in_vcf
-):
-    """
-    Worker function that extracts alleles for a chunk of positions.
-    Returns: (refs_chunk, chunk_positions)
-    """
-    vcf = VCF(vcf_path)
-    region = str(chrom)
-    # Output (n_ref, chunk_len)
-    chunk_len = len(positions_chunk)
-    refs_chunk = np.full((n_ref, chunk_len), -1, dtype=np.int8)
-    # Local mapping: pos -> index within chunk
-    local_pos_to_i = {int(p): i for i, p in enumerate(positions_chunk)}
-    # Iterate once over region; pick variants inside this chunk
-    for var in vcf(region):
-        pos = var.POS
-        local_i = local_pos_to_i.get(pos)
-        if local_i is None:
-            continue
-        g = var.genotypes
-        # Extract alleles for representative samples
-        alleles = np.fromiter(
-            (g[s][hap_index_in_vcf] for s in rep_indices),
-            dtype=np.int16,
-            count=n_ref
-        )
-        alleles = np.where(alleles >= 0, alleles, -1).astype(np.int8)
-        refs_chunk[:, local_i] = alleles
-
-    return refs_chunk, positions_chunk
-
-
-def build_reference_haplotypes_from_vcf(
-    vcf_path: str, annot_path: str, chrom: str, positions: np.ndarray,
-    groups: Optional[list[str]] = None, hap_index_in_vcf: int = 0,
-    col_sample: str = "sample_id", col_group: str = "group",
-) -> Tuple[np.ndarray, list[str]]:
-    """
-    Build reference haplotypes as fast as possible using cyvcf2 vectorized APIs.
-    Optimized for SPEED (minimal Python overhead) and low memory.
-
-    Parameters
-    ----------
-    vcf_path : str
-        Path to bgzipped, indexed VCF/BCF file (for cyvcf2).
-    annot_path : str
-        Path to sample annotation file (see :func:`load_sample_annotations`).
-    chrom : str
-        Chromosome name to extract (e.g., "1", "chr1").
-    positions : array_like of int, shape (L,)
-        Positions (1-based bp) for which we want reference alleles.
-    groups : list of str, optional
-        Group labels to use. If None, uses all unique groups from the
-        annotation file.
-    hap_index_in_vcf : int, default 0
-        Which haploid allele to take (0 or 1) from the genotype.
-    col_sample : str, default "sample_id"
-        Column name for sample IDs in the annotation file.
-    col_group : str, default "group"
-        Column name for group labels in the annotation file.
-
-    Returns
-    -------
-    refs : (R, L) np.ndarray of int8
-        Haploid reference haplotypes as allele codes (0, 1, 2, or -1 for
-        missing). Each row corresponds to one group in ``group_labels``.
-    group_labels : list of str
-        Group labels (in the same order as the first axis of ``refs``).
-    """
-    if hasattr(positions, "to_numpy"):
-        positions = positions.to_numpy()
-    positions = np.asarray(positions, dtype=np.int64)
-    L = positions.shape[0]
-
-    # Load annotations and choose representative samples
-    annot = load_sample_annotations(
-        annot_path, col_sample=col_sample, col_group=col_group
-    )
-
-    if groups is None:
-        group_labels = sorted(annot[col_group].unique().tolist())
-    else:
-        group_labels = list(groups)
-        missing = set(group_labels) - set(annot[col_group].unique())
-        if missing:
-            raise ValueError(
-                f"Requested groups not found in annotation: {sorted(missing)}"
-            )
-
-    rep_samples: list[str] = []
-    for g in group_labels:
-        df_g = annot[annot[col_group] == g]
-        if df_g.empty:
-            raise ValueError(f"No samples found for group '{g}'.")
-        rep_samples.append(df_g[col_sample].iloc[0])
-
-    # Open VCF and map representative samples
-    vcf = VCF(vcf_path)
-    sample_to_idx = {sid: i for i, sid in enumerate(vcf.samples)}
-    rep_indices = [sample_to_idx[s] for s in rep_samples]
-    n_ref = len(rep_indices)
-
-    # Sort positions for efficient lookup and map back to original order
-    sort_idx = np.argsort(positions)
-    positions_sorted = positions[sort_idx]
-    pos_to_global = {int(p): i for i, p in zip(positions_sorted, sort_idx)}
-
-    refs = np.full((n_ref, L), -1, dtype=np.int8)
-
-    # Iterate through variants once; positions mapping keeps outputs ordered
-    for variant in vcf(str(chrom)):
-        pos = variant.POS
-        global_i = pos_to_global.get(pos)
-        if global_i is None:
-            continue
-
-        gts = variant.genotypes
-        alleles = np.fromiter(
-            (gts[s][hap_index_in_vcf] for s in rep_indices),
-            dtype=np.int16,
-            count=n_ref,
-        )
-        alleles = np.where(alleles >= 0, alleles, -1).astype(np.int8)
-        refs[:, global_i] = alleles
-
-    return refs, group_labels
-
-# ============================================================================
-# Convenience wrapper: phase using VCF-derived references
-# ============================================================================
-
-def phase_local_ancestry_sample_from_vcf(
-    hap0: np.ndarray, hap1: np.ndarray, positions: np.ndarray,
-    chrom: str, ref_vcf_path: str, sample_annot_path: str,
-    groups: Optional[list[str]] = None, 
-    config: Optional[PhasingConfig] = None, hap_index_in_vcf: int = 0,
-) -> Tuple[np.ndarray, np.ndarray]:
-    """
-    Phase-correct local ancestry haplotypes using VCF-derived references.
-
-    This is a convenience wrapper that:
-
-    1. Loads sample annotations to choose reference samples (ref0, ref1).
-    2. Builds haploid reference haplotypes for those samples at the
-       positions of interest using :mod:`cyvcf2`.
-    3. Calls :func:`phase_local_ancestry_sample` with these references to
-       perform gnomix-style tail-flip corrections.
-
-    Parameters
-    ----------
-    hap0, hap1 : (L,) array_like of int
-        Local ancestry haplotypes for the individual (e.g. 0/1/2 for
-        ancestry labels) on a given chromosome.
-    positions : (L,) array_like of int
-        1-based bp positions corresponding to hap0/hap1 entries.
-    chrom : str
-        Chromosome name to use when querying the VCF (e.g. "1" or "chr1").
-    ref_vcf_path : str
-        Path to bgzipped, indexed reference VCF/BCF file.
-    sample_annot_path : str
-        Path to sample annotation file (sample_id + group label).
-    groups : list of str, optional
-        Group labels to use. If None, uses all unique groups from the
-        annotation file.
-    config : PhasingConfig, optional
-        Configuration for phasing (window size, thresholds, verbosity).
-    hap_index_in_vcf : int, default 0
-        Which haploid allele to take from the reference VCF genotypes.
-
-    Returns
-    -------
-    hap0_corr, hap1_corr : (L,) np.ndarray of int
-        Phase-corrected local ancestry haplotypes.
-    """
-    if config is None:
-        config = PhasingConfig()
-
-    positions = np.asarray(positions, dtype=np.int64)
-    hap0 = np.asarray(hap0)
-    hap1 = np.asarray(hap1)
-
-    if hap0.shape != hap1.shape or hap0.shape[0] != positions.shape[0]:
-        raise ValueError("hap0, hap1, and positions must all have length L.")
-
-    # Build reference haplotypes from VCF
-    refs, groups = build_reference_haplotypes_from_vcf(
-        vcf_path=ref_vcf_path, annot_path=sample_annot_path,
-        chrom=chrom, positions=positions, groups=groups,
-        hap_index_in_vcf=hap_index_in_vcf,
-    )
-
-    # Run gnomix-style phasing correction
-    hap0_corr, hap1_corr = phase_local_ancestry_sample(
-        hap0=hap0, hap1=hap1, refs=refs, config=config,
-    )
-
-    return hap0_corr, hap1_corr
->>>>>>> 777af13e
-
-# ============================================================================
-# Metrics: switch error counting
-# ============================================================================
-
-def count_switch_errors(
-    M_pred: ArrayLike, P_pred: ArrayLike, M_true: ArrayLike,
-    P_true: ArrayLike,
-) -> int:
-    """
-    Count minimal number of phase switches between predicted and truth.
-
-    Counts the minimal number of suffix flips needed to turn
-    ``(M_pred, P_pred)`` into ``(M_true, P_true)``. This is functionally
-    similar to gnomix's ``find_switches``.
-
-    Parameters
-    ----------
-    M_pred, P_pred : (L,) array_like of int
-        Predicted ancestry haplotypes.
-    M_true, P_true : (L,) array_like of int
-        Ground-truth ancestry haplotypes.
-
-    Returns
-    -------
-    n_switches : int
-        Number of phase switch points.
-
-    Raises
-    ------
-    RuntimeError
-        If suffix swapping cannot transform the prediction into the truth.
-    """
-    M_pred = np.asarray(M_pred).copy()
-    P_pred = np.asarray(P_pred).copy()
-    M_true = np.asarray(M_true)
-    P_true = np.asarray(P_true)
-
-    if not (M_pred.shape == P_pred.shape == M_true.shape == P_true.shape):
-        raise ValueError("All haplotypes must have the same shape.")
-
-    n_switches = 0
-    L = M_pred.shape[0]
-    for i in range(L):
-        if M_pred[i] != M_true[i]:
-            # swap tails from i onward
-            M_tmp = M_pred[i:].copy()
-            M_pred[i:] = P_pred[i:]
-            P_pred[i:] = M_tmp
-            n_switches += 1
-
-    if not (np.array_equal(M_pred, M_true) and np.array_equal(P_pred, P_true)):
-        raise RuntimeError("Phase error correction did not align with truth.")
-
-    return n_switches
-
-# ============================================================================
-# RFMix utilities: reconstructing haps & recombining counts
-# ============================================================================
-
-def build_hap_labels_from_rfmix(
-    X_raw: DaskArray | np.ndarray, sample_idx: int, n_anc: int,
-    n_samples: int,
-) -> tuple[np.ndarray, np.ndarray]:
-    """
-    Reconstruct hap0/hap1 ancestry labels for a sample directly from the
-    raw RFMix fb matrix.
-
-    Parameters
-    ----------
-    X_raw : (L, n_cols) dask.array or np.ndarray
-        Original RFMix matrix before summing haps. Columns correspond to
-        (ancestry, hap, sample) combinations.
-    sample_idx : int
-        Index of the sample to reconstruct.
-    n_anc : int
-        Number of ancestries.
-    n_samples : int
-        Number of total samples.
-
-    Returns
-    -------
-    hap0_labels, hap1_labels : (L,) np.ndarray of int
-        Per-locus ancestry labels (0..n_anc-1) for hap0 and hap1.
-        ``-1`` indicates missing (no ancestry column > 0 at that locus).
-    """
-    base = sample_idx * (n_anc * 2)
-    cols_h0 = base + np.arange(n_anc) * 2
-    cols_h1 = base + np.arange(n_anc) * 2 + 1
-
-    # Extract only the relevant columns.
-    if isinstance(X_raw, da.Array):
-        H0 = X_raw[:, cols_h0].compute()
-        H1 = X_raw[:, cols_h1].compute()
-    else:
-        H0 = np.asarray(X_raw)[:, cols_h0]
-        H1 = np.asarray(X_raw)[:, cols_h1]
-
-    # Ancestry label per hap = argmax over ancestries
-    hap0_labels = np.argmax(H0, axis=1).astype(np.int16)
-    hap1_labels = np.argmax(H1, axis=1).astype(np.int16)
-
-    # Mark loci that are all-zero (no assignment) as -1
-    hap0_labels[H0.sum(axis=1) == 0] = -1
-    hap1_labels[H1.sum(axis=1) == 0] = -1
-
-    return hap0_labels, hap1_labels
-
-
-def combine_haps_to_counts(
-    hap0: np.ndarray, hap1: np.ndarray, n_anc: int,
-) -> np.ndarray:
-    """
-    Combine haplotype-level ancestry labels back into summed counts (0,1,2).
-
-    Parameters
-    ----------
-    hap0, hap1 : (L,) array_like of int
-        Per-locus ancestry labels for each haplotype (0..n_anc-1 or -1).
-    n_anc : int
-        Number of ancestry classes.
-
-    Returns
-    -------
-    out : (L, n_anc) np.ndarray of int8
-        Summed counts for each ancestry (0, 1, or 2 per locus). Missing
-        labels (``-1``) are ignored.
-    """
-    hap0 = np.asarray(hap0)
-    hap1 = np.asarray(hap1)
-
-    if hap0.shape != hap1.shape:
-        raise ValueError("hap0 and hap1 must have same shape.")
-
-    L = hap0.shape[0]
-    out = np.zeros((L, n_anc), dtype=np.int8)
-
-    idx = np.arange(L)
-
-    valid0 = (hap0 >= 0) & (hap0 < n_anc)
-    out[idx[valid0], hap0[valid0]] += 1
-
-    valid1 = (hap1 >= 0) & (hap1 < n_anc)
-    out[idx[valid1], hap1[valid1]] += 1
-
-    return out
-
-# ============================================================================
-# High-level: phase a single admixed sample using RFMix + Zarr
-# ============================================================================
-
-def phase_admix_sample_from_zarr_with_index(
-    admix_sample: np.ndarray,           # (L, A) counts, mostly for shape / A
-    X_raw: DaskArray | np.ndarray,      # (L, n_cols) raw RFMix matrix
-    sample_idx: int, n_samples: int,
-    positions: np.ndarray,              # (L,) positions
-    chrom: str, ref_zarr_root: str, sample_annot_path: str,
-    config: PhasingConfig, groups: Optional[list[str]] = None,
-    hap_index_in_zarr: int = 0,
-) -> np.ndarray:
-    """
-    Phase-correct local ancestry for one sample using RFMix + Zarr references.
-
-    Steps
-    -----
-    1. Use ``X_raw`` to build hap0/hap1 ancestry labels.
-    2. Run gnomix-style phasing via :func:`phase_local_ancestry_sample_from_zarr`.
-    3. Recombine corrected hap0/hap1 into 0/1/2 counts.
-
-    Parameters
-    ----------
-    admix_sample : (L, A) np.ndarray of int
-        Summed local ancestry (0/1/2) for this sample; used for L and A.
-    X_raw : (L, n_cols) dask.array or np.ndarray
-        Original RFMix hap-by-ancestry matrix.
-    sample_idx : int
-        Sample index (0..n_samples-1).
-    n_samples : int
-        Total number of samples.
-    positions : (L,) array_like of int
-        1-based genomic positions.
-    chrom : str
-        Chromosome name.
-    ref_zarr_root : str
-        Path to the reference Zarr store for this chromosome or a directory
-        containing per-chromosome Zarr stores.
-    sample_annot_path : str
-        Path to sample annotation file (sample_id + group label).
-    config : PhasingConfig
-        Phasing configuration.
-    groups : list of str, optional
-        Group labels to use. If None, uses all unique groups from the
-        annotation file.
-    hap_index_in_zarr : int, default 0
-        Which haploid allele to take from the reference store (0 or 1).
-
-    Returns
-    -------
-    admix_corr : (L, A) np.ndarray of int
-        Phase-corrected summed ancestry counts for this sample.
-    """
-    admix_sample = np.asarray(admix_sample)
-    positions = np.asarray(positions, dtype=np.int64)
-
-    L, A = admix_sample.shape
-
-    # Reconstruct hap0/hap1 ancestry labels from raw RFMix output
-    hap0, hap1 = build_hap_labels_from_rfmix(
-        X_raw=X_raw, sample_idx=sample_idx, n_anc=A, n_samples=n_samples
-    )
-
-    if hap0.shape[0] != L:
-        raise ValueError("Length of hap0/hap1 does not match admix_sample.")
-
-    # Gnomix-style phasing using reference Zarr store
-    hap0_corr, hap1_corr = phase_local_ancestry_sample_from_zarr(
-        hap0=hap0, hap1=hap1, positions=positions, chrom=chrom,
-        ref_zarr_root=ref_zarr_root, sample_annot_path=sample_annot_path,
-        groups=groups, config=config, hap_index_in_zarr=hap_index_in_zarr,
-    )
-
-    # Recombine corrected haplotypes to summed counts
-    admix_corr = combine_haps_to_counts(hap0_corr, hap1_corr, n_anc=A)
-    return admix_corr
-
-# ============================================================================
-# High-level: phase all samples in a Dask (L, S, A) array
-# ============================================================================
-
-def phase_admix_dask_with_index(
-    admix: DaskArray,                # (L, S, A) summed counts
-    X_raw: DaskArray | np.ndarray,   # (L, n_cols) raw RFMix matrix
-    positions: np.ndarray,           # (L,)
-    chrom: str, ref_zarr_root: str, sample_annot_path: str,
-    config: PhasingConfig, groups: Optional[list[str]] = None,
-    hap_index_in_zarr: int = 0,
-) -> DaskArray:
-    """
-    Phase-correct all samples in a ``(L, S, A)`` admix Dask array.
-
-    This function builds a Dask graph with one delayed phasing task per sample.
-    Each task:
-
-    1. Materializes the sample's admixture vector ``admix[:, s, :]``.
-    2. Calls :func:`phase_admix_sample_from_zarr_with_index`.
-
-    Parameters
-    ----------
-    admix : (L, S, A) dask.array.Array
-        Summed local ancestry counts (0,1,2) for all samples.
-    X_raw : (L, n_cols) dask.array.Array or np.ndarray
-        Original RFMix matrix.
-    positions : (L,) array_like of int
-        Genomic positions.
-    chrom : str
-        Chromosome name.
-    ref_zarr_root : str
-        Path to the reference Zarr store for this chromosome or a directory
-        containing per-chromosome Zarr stores.
-    sample_annot_path : str
-        Path to sample annotation file (sample_id + group label).
-    config : PhasingConfig
-        Phasing configuration.
-    groups : list of str, optional
-        Group labels to use. If None, uses all unique groups from the
-        annotation file.
-    hap_index_in_zarr : int, default 0
-        Which haploid allele to take from the reference store (0 or 1).
-
-    Returns
-    -------
-    admix_corr : (L, S, A) dask.array.Array
-        Phase-corrected local ancestry counts.
-    """
-    if not isinstance(admix, da.Array):
-        raise TypeError("admix must be a dask.array.Array")
-
-    n_loci, n_samples, n_anc = admix.shape
-
-    # Create one delayed phasing task per sample
-    delayed_results = []
-    for s in range(n_samples):
-        admix_s = admix[:, s, :]  # (L, A) dask slice
-
-        @dask.delayed
-        def _phase_one_sample(admix_s_block: DaskArray, sample_idx: int) -> np.ndarray:
-            admix_s_np = admix_s_block.compute()
-            return phase_admix_sample_from_zarr_with_index(
-                admix_sample=admix_s_np, X_raw=X_raw, sample_idx=sample_idx,
-                n_samples=n_samples, positions=positions, chrom=chrom,
-                ref_zarr_root=ref_zarr_root,
-                sample_annot_path=sample_annot_path, config=config,
-                groups=groups, hap_index_in_zarr=hap_index_in_zarr,
-            )
-
-        delayed_results.append(_phase_one_sample(admix_s, s))
-
-    # delayed_results is a list of (L, A) arrays, one per sample
-    stacked = dask.delayed(lambda arrs: np.stack(arrs, axis=1))(delayed_results)  # (L, S, A)
-
-    # Build a Dask array from the delayed stacked result
-    admix_corr = da.from_delayed(stacked, shape=(n_loci, n_samples, n_anc), dtype=np.int8)
-
-    return admix_corr
+"""
+Phasing corrections for local ancestry haplotypes, inspired by gnomix.
+
+The overall strategy is adapted from the phasing utilities in gnomix's
+`phasing.py` (notably:
+    - find_hetero_regions
+    - get_ref_map / find_ref
+    - correct_phase_error
+which use reference haplotypes and tail-swapping to correct phasing).
+
+This module provides a lightweight, NumPy-based implementation that:
+    1. Identifies heterozygous ancestry regions (M != P).
+    2. Compares haplotypes to two references in sliding windows.
+    3. Builds a "phase track" of where to flip suffixes.
+    4. Applies tail flips to obtain phase-corrected haplotypes.
+"""
+from __future__ import annotations
+
+from dataclasses import dataclass
+from pathlib import Path
+from typing import List, Tuple, Optional
+
+import numpy as np
+import pandas as pd
+
+import dask
+import dask.array as da
+from dask.array import Array as DaskArray
+import xarray as xr
+
+ArrayLike = np.ndarray
+
+# ============================================================================
+# Configuration
+# ============================================================================
+
+@dataclass
+class PhasingConfig:
+    """
+    Configuration for local ancestry phase correction.
+
+    Parameters
+    ----------
+    window_size : int, default 50
+        Number of SNPs per phasing window. Tail flips occur only at window
+        boundaries. Larger windows -> more smoothing, fewer spurious flips.
+    min_block_len : int, default 20
+        Minimum length (in SNPs) for a heterozygous block to consider for
+        phasing corrections. Very short blocks are often uninformative.
+    max_mismatch_frac : float, default 0.5
+        If both references mismatch a window by more than this fraction of
+        sites, the window is treated as uninformative (no strong evidence to
+        flip).
+    verbose : bool, default False
+        If True, prints basic diagnostics per sample / region.
+    """
+    window_size: int = 50
+    min_block_len: int = 20
+    max_mismatch_frac: float = 0.5
+    verbose: bool = False
+
+# ============================================================================
+# Heterozygous region detection
+# ============================================================================
+
+def find_heterozygous_blocks(
+    hap0: ArrayLike, hap1: ArrayLike, min_block_len: int = 1,
+) -> List[slice]:
+    """
+    Find contiguous blocks where ``hap0 != hap1`` (heterozygous ancestry).
+
+    This follows the same conceptual idea as gnomix's ``find_hetero_regions``,
+    which locates regions where the two haplotypes carry different ancestry
+    labels and where phasing is actually informative.
+
+    Parameters
+    ----------
+    hap0, hap1 : (L,) array_like of int
+        Ancestry-coded haplotypes for a single individual.
+    min_block_len : int, default 1
+        Minimum number of SNPs for a block to be returned. Very short
+        heterozygous segments are usually noise and do not provide reliable
+        evidence for phase correction.
+
+    Returns
+    -------
+    blocks : list of slice
+        List of index slices (start:end) for heterozygous regions.
+    """
+    hap0 = np.asarray(hap0)
+    hap1 = np.asarray(hap1)
+
+    if hap0.shape != hap1.shape:
+        raise ValueError("hap0 and hap1 must have the same shape.")
+
+    het = hap0 != hap1
+    if not np.any(het):
+        return []
+
+    # boundaries where heterozygous mask changes
+    boundaries = np.concatenate(
+        ([0], np.where(het[:-1] != het[1:])[0] + 1, [len(het)])
+    )
+
+    blocks: List[slice] = []
+    for b in range(len(boundaries) - 1):
+        start, end = boundaries[b], boundaries[b + 1]
+        if het[start] and (end - start) >= min_block_len:
+            blocks.append(slice(start, end))
+
+    return blocks
+
+# ============================================================================
+# Windowing and reference assignment
+# ============================================================================
+
+def window_slices(n: int, window_size: int) -> List[slice]:
+    """
+    Generate contiguous index slices of length ``window_size``.
+
+    Parameters
+    ----------
+    n : int
+        Total number of loci (0..n-1).
+    window_size : int
+        Length of each window in SNPs.
+
+    Returns
+    -------
+    slices : list of slice
+        Slices covering ``[0, n)``. The last window may be shorter if ``n`` is
+        not a multiple of ``window_size``.
+    """
+    if window_size <= 0:
+        raise ValueError("window_size must be positive.")
+
+    return [slice(i, min(i + window_size, n)) for i in range(0, n, window_size)]
+
+
+def assign_reference_per_window(
+    hap: ArrayLike, refs: ArrayLike, window_size: int,
+    max_mismatch_frac: float,
+) -> np.ndarray:
+    """
+    For each window, decide which reference ``hap`` matches.
+
+    This is analogous in spirit to gnomix's ``get_ref_map``, which tracks which
+    of two reference haplotypes a given haplotype is following.
+
+    The references can be allele-coded or ancestry-coded; only the pattern of
+    matches/mismatches is used.
+
+    Parameters
+    ----------
+    hap : (L,) array_like of int
+        Haplotype of interest.
+    refs : (R, L) array_like of int
+        Reference haplotypes. Each row ``refs[r]`` is a reference pattern
+        (allele-coded or ancestry-coded) of length L.
+    window_size : int
+        Number of SNPs per phasing window.
+    max_mismatch_frac : float
+        If both references mismatch more than this fraction of sites in a
+        window, that window is treated as uninformative and assigned 0.
+
+    Returns
+    -------
+    ref_track : (W,) np.ndarray of int8
+        For each window ``w``:
+
+        * 0 : ambiguous / low-confidence
+        * 1..R : index (1-based) of the best-matching reference row
+    """
+    hap = np.asarray(hap)
+    refs = np.asarray(refs)
+
+    if refs.ndim != 2:
+        raise ValueError("refs must be 2D with shape (n_ref, L).")
+
+    n_ref, L = refs.shape
+    if hap.shape[0] != L:
+        raise ValueError("hap and refs must have the same length.")
+
+    wslices = window_slices(L, window_size)
+    ref_track = np.zeros(len(wslices), dtype=np.int8)
+
+    for w_idx, sl in enumerate(wslices):
+        h_win = hap[sl]
+        mismatches = np.full(n_ref, np.inf, dtype=float)
+
+        for r in range(n_ref):
+            r_win = refs[r, sl]
+            mask_valid = (r_win >= 0)
+            if not np.any(mask_valid):
+                continue
+            mismatches[r] = np.mean(h_win[mask_valid] != r_win[mask_valid])
+
+        best_r = int(np.argmin(mismatches))
+        best_mism = mismatches[best_r]
+
+        # If no reference had any valid sites or all mismatch too much
+        if (not np.isfinite(best_mism)) or (best_mism >= max_mismatch_frac):
+            ref_track[w_idx] = 0
+        else:
+            # 1-based index for compatibility with build_phase_track_from_ref
+            ref_track[w_idx] = best_r + 1
+
+    return ref_track
+
+# ============================================================================
+# Phase track and tail flipping
+# ============================================================================
+
+def build_phase_track_from_ref(ref_track: np.ndarray) -> np.ndarray:
+    """
+    Build a window-level "phase flip track" from reference assignments.
+
+    The idea is: if the reference assignment for a haplotype changes
+    frequently (e.g. 1 -> 2 or 2 -> 1), that indicates a possible phase flip
+    between the two haplotypes.
+
+    We construct a cumulative 0/1 track where each change in reference
+    assignment toggles the phase. Ambiguous windows (label 0) simply inherit
+    the current phase state.
+
+    Parameters
+    ----------
+    ref_track : (W,) array_like of int
+        Window-level reference assignments: 0, 1, or 2.
+
+    Returns
+    -------
+    phase_track : (W,) np.ndarray of int8
+        0/1 flag per window. When this track changes (0 -> 1 or 1 -> 0),
+        windows from that point onward should have M/P swapped.
+    """
+    ref_track = np.asarray(ref_track)
+    W = ref_track.shape[0]
+
+    phase_track = np.zeros(W, dtype=np.int8)
+
+    last_ref: int = 0
+    current_phase: int = 0
+
+    for w in range(W):
+        ref = int(ref_track[w])
+        if ref in (1, 2):
+            if last_ref == 0:
+                # first informative window
+                last_ref = ref
+            elif ref != last_ref:
+                # reference changed -> toggle phase downstream
+                current_phase ^= 1
+                last_ref = ref
+        phase_track[w] = current_phase
+
+    return phase_track
+
+
+def apply_phase_track(
+    hap0: ArrayLike, hap1: ArrayLike, phase_track: np.ndarray, window_size: int,
+) -> Tuple[ArrayLike, ArrayLike]:
+    """Apply tail flips between ``hap0`` and ``hap1`` according to phase_track.
+
+    This is analogous to gnomix's ``correct_phase_error``, which uses a
+    0/1 "track" over windows to decide where to swap suffixes between the two
+    haplotypes.
+
+    Parameters
+    ----------
+    hap0, hap1 : (L,) array_like of int
+        Ancestry-coded haplotypes to be corrected.
+    phase_track : (W,) array_like of int {0,1}
+        0/1 flags per window; when this changes (0 -> 1 or 1 -> 0), tails are
+        swapped from that SNP position onward.
+    window_size : int
+        Number of SNPs per window.
+
+    Returns
+    -------
+    hap0_corr, hap1_corr : (L,) np.ndarray of int
+        Phase-corrected haplotypes.
+    """
+    hap0 = np.asarray(hap0).copy()
+    hap1 = np.asarray(hap1).copy()
+    phase_track = np.asarray(phase_track)
+
+    W = phase_track.shape[0]
+
+    # Identify window boundaries where phase state changes
+    change_points = np.where(np.diff(phase_track) != 0)[0] + 1  # window indices
+    # Convert window indices to SNP indices
+    flip_positions = [int(w * window_size) for w in change_points if w < W]
+
+    for pos in flip_positions:
+        # swap tails from pos onward
+        tmp = hap0[pos:].copy()
+        hap0[pos:] = hap1[pos:]
+        hap1[pos:] = tmp
+
+    return hap0, hap1
+
+# ============================================================================
+# High-level orchestrator for one sample (local ancestry arrays)
+# ============================================================================
+
+def phase_local_ancestry_sample(
+    hap0: ArrayLike, hap1: ArrayLike, refs: ArrayLike,
+    config: Optional[PhasingConfig] = None,
+) -> Tuple[ArrayLike, ArrayLike]:
+    """
+    Perform gnomix-style phasing corrections for a single individual.
+
+    The steps are:
+
+    1. Identify heterozygous blocks where hap0 != hap1.
+    2. For each block, compare hap0 against all R references in sliding
+       windows using :func:`assign_reference_per_window_multi`.
+    3. Build a phase track using :func:`build_phase_track_from_ref`.
+    4. Apply tail flips within each block using :func:`apply_phase_track`.
+
+    Parameters
+    ----------
+    hap0, hap1 : (L,) array_like of int
+        Two haplotypes for the individual (e.g. maternal/paternal) with
+        ancestry labels at each locus.
+    refs : (R, L) array_like of int
+        Reference haplotypes. These might correspond to different ancestry
+        groups (or multiple samples per group). Only their match/mismatch
+        patterns are used.
+    config : PhasingConfig, optional
+        Configuration for window size, thresholds, etc.
+
+    Returns
+    -------
+    hap0_corr, hap1_corr : (L,) np.ndarray of int
+        Phase-corrected haplotypes.
+    """
+    if config is None:
+        config = PhasingConfig()
+
+    hap0 = np.asarray(hap0)
+    hap1 = np.asarray(hap1)
+    refs = np.asarray(refs)
+
+    if refs.ndim != 2:
+        raise ValueError("refs must be 2D with shape (n_ref, L).")
+
+    n_ref, L = refs.shape
+
+    if hap0.shape != hap1.shape or hap0.shape[0] != L:
+        raise ValueError("hap0, hap1, and refs must all have length L.")
+
+    if L == 0:
+        return hap0.copy(), hap1.copy()
+
+    het_blocks = find_heterozygous_blocks(
+        hap0, hap1, min_block_len=config.min_block_len
+    )
+
+    if config.verbose:
+        print(f"[phase_local_ancestry_sample] "
+              f"{len(het_blocks)} heterozygous blocks")
+
+    hap0_corr = hap0.copy()
+    hap1_corr = hap1.copy()
+
+    for block_idx, block in enumerate(het_blocks):
+        start, end = block.start, block.stop
+
+        if config.verbose:
+            print(f"  - block {block_idx}: {start}..{end} (len={end-start})")
+
+        # Extract block
+        h0_blk = hap0_corr[start:end]
+        h1_blk = hap1_corr[start:end]
+        refs_blk = refs[:, start:end]  # (R, block_len)
+
+        # For simplicity, build reference assignment based on one haplotype
+        ref_track = assign_reference_per_window(
+            hap=h0_blk, refs=refs_blk,
+            window_size=config.window_size,
+            max_mismatch_frac=config.max_mismatch_frac,
+        )
+
+        phase_track = build_phase_track_from_ref(ref_track)
+
+        # Apply flips inside this block only
+        local_L = end - start
+        local_W = int(np.ceil(local_L / config.window_size))
+
+        # Ensure phase_track has the correct number of windows
+        if phase_track.shape[0] != local_W:
+            if phase_track.shape[0] > local_W:
+                phase_track = phase_track[:local_W]
+            else:
+                pad_val = int(phase_track[-1]) if phase_track.size > 0 else 0
+                phase_track = np.pad(
+                    phase_track,
+                    (0, local_W - phase_track.shape[0]),
+                    constant_values=pad_val,
+                )
+
+        h0_blk_corr, h1_blk_corr = apply_phase_track(
+            h0_blk, h1_blk, phase_track, config.window_size
+        )
+
+        hap0_corr[start:end] = h0_blk_corr
+        hap1_corr[start:end] = h1_blk_corr
+
+    return hap0_corr, hap1_corr
+
+# ============================================================================
+# Annotation utilities and building reference haplotypes from Zarr
+# ============================================================================
+
+def load_sample_annotations(
+    annot_path: str, sep: str = r"\s+", col_sample: str = "sample_id",
+    col_group: str = "group",
+) -> pd.DataFrame:
+    """
+    Load sample annotation file mapping sample_id -> group (e.g., ancestry).
+
+    Expected format by default: two columns (no header)::
+
+        sample_id   group
+
+    Parameters
+    ----------
+    annot_path : str
+        Path to text file with sample annotations.
+    sep : str, default r"\s+"
+        Field separator pattern (passed to :func:`pandas.read_csv`).
+    col_sample : str, default "sample_id"
+        Column name to assign to sample IDs.
+    col_group : str, default "group"
+        Column name to assign to group labels (e.g., EUR/AFR/etc.).
+
+    Returns
+    -------
+    annot : pandas.DataFrame
+        DataFrame with columns [col_sample, col_group].
+    """
+    annot = pd.read_csv(
+        annot_path, sep=sep, header=None,
+        names=[col_sample, col_group],
+        dtype={col_sample: str, col_group: str},
+    )
+    return annot
+
+
+def _resolve_chrom_zarr_store(zarr_root: str, chrom: str) -> Path:
+    """Find the Zarr store for a chromosome or raise with guidance.
+
+    This first respects explicit ``*.zarr`` paths and otherwise searches for
+    ``<chrom>.zarr`` / ``chr<chrom>.zarr`` within ``zarr_root``.
+    """
+
+    root = Path(zarr_root)
+
+    if root.suffix == ".zarr":
+        if root.exists():
+            return root
+        raise FileNotFoundError(
+            f"Reference Zarr store not found: '{root}'.\n"
+            "Generate it with convert_vcf_to_zarr / convert_vcfs_to_zarr "
+            "(or `python -m rfmix_reader.cli.prepare_reference`)."
+        )
+
+    chrom_clean = chrom.removeprefix("chr")
+    candidates = []
+    for label in {chrom, f"chr{chrom_clean}", chrom_clean}:
+        candidates.append(root / f"{label}.zarr")
+        candidates.append(root / label)
+
+    for path in candidates:
+        if path.exists():
+            return path
+
+    raise FileNotFoundError(
+        f"No Zarr store found for chromosome '{chrom}' under '{zarr_root}'.\n"
+        "Run convert_vcf_to_zarr / convert_vcfs_to_zarr or the CLI "
+        "(`python -m rfmix_reader.cli.prepare_reference`) to create it."
+    )
+
+
+def build_reference_haplotypes_from_zarr(
+    zarr_root: str, annot_path: str, chrom: str, positions: np.ndarray,
+    groups: Optional[list[str]] = None, hap_index_in_zarr: int = 0,
+    col_sample: str = "sample_id", col_group: str = "group",
+) -> Tuple[np.ndarray, list[str]]:
+    """
+    Build reference haplotypes directly from a chromosome-specific Zarr store.
+
+    Parameters
+    ----------
+    zarr_root : str
+        Path to a ``*.zarr`` store for the chromosome or a directory containing
+        per-chromosome Zarr stores (e.g., outputs from
+        :func:`convert_vcfs_to_zarr`).
+    annot_path : str
+        Path to sample annotation file (see :func:`load_sample_annotations`).
+    chrom : str
+        Chromosome name to extract (e.g., "1", "chr1").
+    positions : array_like of int, shape (L,)
+        Positions (1-based bp) for which we want reference alleles.
+    groups : list of str, optional
+        Group labels to use. If None, uses all unique groups from the
+        annotation file.
+    hap_index_in_zarr : int, default 0
+        Which haploid allele to take (0 or 1) from the genotype ploidy axis.
+    col_sample : str, default "sample_id"
+        Column name for sample IDs in the annotation file.
+    col_group : str, default "group"
+        Column name for group labels in the annotation file.
+
+    Returns
+    -------
+    refs : (R, L) np.ndarray of int8
+        Haploid reference haplotypes as allele codes (0, 1, 2, or -1 for
+        missing). Each row corresponds to one group in ``group_labels``.
+    group_labels : list of str
+        Group labels (in the same order as the first axis of ``refs``).
+    """
+    if hasattr(positions, "to_numpy"):
+        positions = positions.to_numpy()
+    positions = np.asarray(positions, dtype=np.int64)
+    L = positions.shape[0]
+
+    # Load annotations and choose representative samples
+    annot = load_sample_annotations(
+        annot_path, col_sample=col_sample, col_group=col_group
+    )
+
+    if groups is None:
+        group_labels = sorted(annot[col_group].unique().tolist())
+    else:
+        group_labels = list(groups)
+        missing = set(group_labels) - set(annot[col_group].unique())
+        if missing:
+            raise ValueError(
+                f"Requested groups not found in annotation: {sorted(missing)}"
+            )
+
+    rep_samples: list[str] = []
+    for g in group_labels:
+        df_g = annot[annot[col_group] == g]
+        if df_g.empty:
+            raise ValueError(f"No samples found for group '{g}'.")
+        rep_samples.append(df_g[col_sample].iloc[0])
+
+    zarr_path = _resolve_chrom_zarr_store(zarr_root, chrom)
+    ds = xr.open_zarr(zarr_path)
+
+    sample_to_idx = {sid: i for i, sid in enumerate(ds["sample_id"].values)}
+    rep_indices = [sample_to_idx[s] for s in rep_samples]
+    n_ref = len(rep_indices)
+
+    variant_pos = np.asarray(ds["variant_position"].values)
+    pos_to_zarr_idx = {int(p): i for i, p in enumerate(variant_pos)}
+
+    sort_idx = np.argsort(positions)
+    positions_sorted = positions[sort_idx]
+
+    refs_sorted = np.full((n_ref, L), -1, dtype=np.int8)
+
+    matched_zarr_indices: list[int] = []
+    matched_ref_positions: list[int] = []
+    for i, pos in enumerate(positions_sorted):
+        zarr_idx = pos_to_zarr_idx.get(int(pos))
+        if zarr_idx is not None:
+            matched_zarr_indices.append(zarr_idx)
+            matched_ref_positions.append(i)
+
+    if matched_zarr_indices:
+        geno = ds["call_genotype"].isel(
+            variants=matched_zarr_indices,
+            samples=rep_indices,
+            ploidy=hap_index_in_zarr,
+        )
+        geno_data = geno.data
+        if hasattr(geno_data, "compute"):
+            geno_data = geno_data.compute()
+        geno_arr = np.asarray(geno_data)
+        geno_arr = np.where(geno_arr >= 0, geno_arr, -1).astype(np.int8)
+
+        for local_idx, pos_idx in enumerate(matched_ref_positions):
+            refs_sorted[:, pos_idx] = geno_arr[local_idx]
+
+    refs = np.empty_like(refs_sorted)
+    refs[:, sort_idx] = refs_sorted
+
+    return refs, group_labels
+
+# ============================================================================
+# Convenience wrapper: phase using Zarr-derived references
+# ============================================================================
+
+def phase_local_ancestry_sample_from_zarr(
+    hap0: np.ndarray, hap1: np.ndarray, positions: np.ndarray,
+    chrom: str, ref_zarr_root: str, sample_annot_path: str,
+    groups: Optional[list[str]] = None,
+    config: Optional[PhasingConfig] = None, hap_index_in_zarr: int = 0,
+) -> Tuple[np.ndarray, np.ndarray]:
+    """
+    Phase-correct local ancestry haplotypes using Zarr-derived references.
+
+    This is a convenience wrapper that:
+
+    1. Loads sample annotations to choose reference samples (ref0, ref1).
+    2. Builds haploid reference haplotypes for those samples at the
+       positions of interest from a chromosome-specific Zarr store.
+    3. Calls :func:`phase_local_ancestry_sample` with these references to
+       perform gnomix-style tail-flip corrections.
+
+    Parameters
+    ----------
+    hap0, hap1 : (L,) array_like of int
+        Local ancestry haplotypes for the individual (e.g. 0/1/2 for
+        ancestry labels) on a given chromosome.
+    positions : (L,) array_like of int
+        1-based bp positions corresponding to hap0/hap1 entries.
+    chrom : str
+        Chromosome name used to resolve the reference Zarr store (e.g.,
+        "1" or "chr1").
+    ref_zarr_root : str
+        Path to the chromosome-specific Zarr store or a directory containing
+        per-chromosome Zarr stores (from ``convert_vcf_to_zarr`` or the CLI).
+    sample_annot_path : str
+        Path to sample annotation file (sample_id + group label).
+    groups : list of str, optional
+        Group labels to use. If None, uses all unique groups from the
+        annotation file.
+    config : PhasingConfig, optional
+        Configuration for phasing (window size, thresholds, verbosity).
+    hap_index_in_zarr : int, default 0
+        Which haploid allele to take from the reference genotypes.
+
+    Returns
+    -------
+    hap0_corr, hap1_corr : (L,) np.ndarray of int
+        Phase-corrected local ancestry haplotypes.
+    """
+    if config is None:
+        config = PhasingConfig()
+
+    positions = np.asarray(positions, dtype=np.int64)
+    hap0 = np.asarray(hap0)
+    hap1 = np.asarray(hap1)
+
+    if hap0.shape != hap1.shape or hap0.shape[0] != positions.shape[0]:
+        raise ValueError("hap0, hap1, and positions must all have length L.")
+
+    refs, groups = build_reference_haplotypes_from_zarr(
+        zarr_root=ref_zarr_root, annot_path=sample_annot_path,
+        chrom=chrom, positions=positions, groups=groups,
+        hap_index_in_zarr=hap_index_in_zarr,
+    )
+
+    hap0_corr, hap1_corr = phase_local_ancestry_sample(
+        hap0=hap0, hap1=hap1, refs=refs, config=config,
+    )
+
+    return hap0_corr, hap1_corr
+
+# ============================================================================
+# Metrics: switch error counting
+# ============================================================================
+
+def count_switch_errors(
+    M_pred: ArrayLike, P_pred: ArrayLike, M_true: ArrayLike,
+    P_true: ArrayLike,
+) -> int:
+    """
+    Count minimal number of phase switches between predicted and truth.
+
+    Counts the minimal number of suffix flips needed to turn
+    ``(M_pred, P_pred)`` into ``(M_true, P_true)``. This is functionally
+    similar to gnomix's ``find_switches``.
+
+    Parameters
+    ----------
+    M_pred, P_pred : (L,) array_like of int
+        Predicted ancestry haplotypes.
+    M_true, P_true : (L,) array_like of int
+        Ground-truth ancestry haplotypes.
+
+    Returns
+    -------
+    n_switches : int
+        Number of phase switch points.
+
+    Raises
+    ------
+    RuntimeError
+        If suffix swapping cannot transform the prediction into the truth.
+    """
+    M_pred = np.asarray(M_pred).copy()
+    P_pred = np.asarray(P_pred).copy()
+    M_true = np.asarray(M_true)
+    P_true = np.asarray(P_true)
+
+    if not (M_pred.shape == P_pred.shape == M_true.shape == P_true.shape):
+        raise ValueError("All haplotypes must have the same shape.")
+
+    n_switches = 0
+    L = M_pred.shape[0]
+    for i in range(L):
+        if M_pred[i] != M_true[i]:
+            # swap tails from i onward
+            M_tmp = M_pred[i:].copy()
+            M_pred[i:] = P_pred[i:]
+            P_pred[i:] = M_tmp
+            n_switches += 1
+
+    if not (np.array_equal(M_pred, M_true) and np.array_equal(P_pred, P_true)):
+        raise RuntimeError("Phase error correction did not align with truth.")
+
+    return n_switches
+
+# ============================================================================
+# RFMix utilities: reconstructing haps & recombining counts
+# ============================================================================
+
+def build_hap_labels_from_rfmix(
+    X_raw: DaskArray | np.ndarray, sample_idx: int, n_anc: int,
+    n_samples: int,
+) -> tuple[np.ndarray, np.ndarray]:
+    """
+    Reconstruct hap0/hap1 ancestry labels for a sample directly from the
+    raw RFMix fb matrix.
+
+    Parameters
+    ----------
+    X_raw : (L, n_cols) dask.array or np.ndarray
+        Original RFMix matrix before summing haps. Columns correspond to
+        (ancestry, hap, sample) combinations.
+    sample_idx : int
+        Index of the sample to reconstruct.
+    n_anc : int
+        Number of ancestries.
+    n_samples : int
+        Number of total samples.
+
+    Returns
+    -------
+    hap0_labels, hap1_labels : (L,) np.ndarray of int
+        Per-locus ancestry labels (0..n_anc-1) for hap0 and hap1.
+        ``-1`` indicates missing (no ancestry column > 0 at that locus).
+    """
+    base = sample_idx * (n_anc * 2)
+    cols_h0 = base + np.arange(n_anc) * 2
+    cols_h1 = base + np.arange(n_anc) * 2 + 1
+
+    # Extract only the relevant columns.
+    if isinstance(X_raw, da.Array):
+        H0 = X_raw[:, cols_h0].compute()
+        H1 = X_raw[:, cols_h1].compute()
+    else:
+        H0 = np.asarray(X_raw)[:, cols_h0]
+        H1 = np.asarray(X_raw)[:, cols_h1]
+
+    # Ancestry label per hap = argmax over ancestries
+    hap0_labels = np.argmax(H0, axis=1).astype(np.int16)
+    hap1_labels = np.argmax(H1, axis=1).astype(np.int16)
+
+    # Mark loci that are all-zero (no assignment) as -1
+    hap0_labels[H0.sum(axis=1) == 0] = -1
+    hap1_labels[H1.sum(axis=1) == 0] = -1
+
+    return hap0_labels, hap1_labels
+
+
+def combine_haps_to_counts(
+    hap0: np.ndarray, hap1: np.ndarray, n_anc: int,
+) -> np.ndarray:
+    """
+    Combine haplotype-level ancestry labels back into summed counts (0,1,2).
+
+    Parameters
+    ----------
+    hap0, hap1 : (L,) array_like of int
+        Per-locus ancestry labels for each haplotype (0..n_anc-1 or -1).
+    n_anc : int
+        Number of ancestry classes.
+
+    Returns
+    -------
+    out : (L, n_anc) np.ndarray of int8
+        Summed counts for each ancestry (0, 1, or 2 per locus). Missing
+        labels (``-1``) are ignored.
+    """
+    hap0 = np.asarray(hap0)
+    hap1 = np.asarray(hap1)
+
+    if hap0.shape != hap1.shape:
+        raise ValueError("hap0 and hap1 must have same shape.")
+
+    L = hap0.shape[0]
+    out = np.zeros((L, n_anc), dtype=np.int8)
+
+    idx = np.arange(L)
+
+    valid0 = (hap0 >= 0) & (hap0 < n_anc)
+    out[idx[valid0], hap0[valid0]] += 1
+
+    valid1 = (hap1 >= 0) & (hap1 < n_anc)
+    out[idx[valid1], hap1[valid1]] += 1
+
+    return out
+
+# ============================================================================
+# High-level: phase a single admixed sample using RFMix + Zarr
+# ============================================================================
+
+def phase_admix_sample_from_zarr_with_index(
+    admix_sample: np.ndarray,           # (L, A) counts, mostly for shape / A
+    X_raw: DaskArray | np.ndarray,      # (L, n_cols) raw RFMix matrix
+    sample_idx: int, n_samples: int,
+    positions: np.ndarray,              # (L,) positions
+    chrom: str, ref_zarr_root: str, sample_annot_path: str,
+    config: PhasingConfig, groups: Optional[list[str]] = None,
+    hap_index_in_zarr: int = 0,
+) -> np.ndarray:
+    """
+    Phase-correct local ancestry for one sample using RFMix + Zarr references.
+
+    Steps
+    -----
+    1. Use ``X_raw`` to build hap0/hap1 ancestry labels.
+    2. Run gnomix-style phasing via :func:`phase_local_ancestry_sample_from_zarr`.
+    3. Recombine corrected hap0/hap1 into 0/1/2 counts.
+
+    Parameters
+    ----------
+    admix_sample : (L, A) np.ndarray of int
+        Summed local ancestry (0/1/2) for this sample; used for L and A.
+    X_raw : (L, n_cols) dask.array or np.ndarray
+        Original RFMix hap-by-ancestry matrix.
+    sample_idx : int
+        Sample index (0..n_samples-1).
+    n_samples : int
+        Total number of samples.
+    positions : (L,) array_like of int
+        1-based genomic positions.
+    chrom : str
+        Chromosome name.
+    ref_zarr_root : str
+        Path to the reference Zarr store for this chromosome or a directory
+        containing per-chromosome Zarr stores.
+    sample_annot_path : str
+        Path to sample annotation file (sample_id + group label).
+    config : PhasingConfig
+        Phasing configuration.
+    groups : list of str, optional
+        Group labels to use. If None, uses all unique groups from the
+        annotation file.
+    hap_index_in_zarr : int, default 0
+        Which haploid allele to take from the reference store (0 or 1).
+
+    Returns
+    -------
+    admix_corr : (L, A) np.ndarray of int
+        Phase-corrected summed ancestry counts for this sample.
+    """
+    admix_sample = np.asarray(admix_sample)
+    positions = np.asarray(positions, dtype=np.int64)
+
+    L, A = admix_sample.shape
+
+    # Reconstruct hap0/hap1 ancestry labels from raw RFMix output
+    hap0, hap1 = build_hap_labels_from_rfmix(
+        X_raw=X_raw, sample_idx=sample_idx, n_anc=A, n_samples=n_samples
+    )
+
+    if hap0.shape[0] != L:
+        raise ValueError("Length of hap0/hap1 does not match admix_sample.")
+
+    # Gnomix-style phasing using reference Zarr store
+    hap0_corr, hap1_corr = phase_local_ancestry_sample_from_zarr(
+        hap0=hap0, hap1=hap1, positions=positions, chrom=chrom,
+        ref_zarr_root=ref_zarr_root, sample_annot_path=sample_annot_path,
+        groups=groups, config=config, hap_index_in_zarr=hap_index_in_zarr,
+    )
+
+    # Recombine corrected haplotypes to summed counts
+    admix_corr = combine_haps_to_counts(hap0_corr, hap1_corr, n_anc=A)
+    return admix_corr
+
+# ============================================================================
+# High-level: phase all samples in a Dask (L, S, A) array
+# ============================================================================
+
+def phase_admix_dask_with_index(
+    admix: DaskArray,                # (L, S, A) summed counts
+    X_raw: DaskArray | np.ndarray,   # (L, n_cols) raw RFMix matrix
+    positions: np.ndarray,           # (L,)
+    chrom: str, ref_zarr_root: str, sample_annot_path: str,
+    config: PhasingConfig, groups: Optional[list[str]] = None,
+    hap_index_in_zarr: int = 0,
+) -> DaskArray:
+    """
+    Phase-correct all samples in a ``(L, S, A)`` admix Dask array.
+
+    This function builds a Dask graph with one delayed phasing task per sample.
+    Each task:
+
+    1. Materializes the sample's admixture vector ``admix[:, s, :]``.
+    2. Calls :func:`phase_admix_sample_from_zarr_with_index`.
+
+    Parameters
+    ----------
+    admix : (L, S, A) dask.array.Array
+        Summed local ancestry counts (0,1,2) for all samples.
+    X_raw : (L, n_cols) dask.array.Array or np.ndarray
+        Original RFMix matrix.
+    positions : (L,) array_like of int
+        Genomic positions.
+    chrom : str
+        Chromosome name.
+    ref_zarr_root : str
+        Path to the reference Zarr store for this chromosome or a directory
+        containing per-chromosome Zarr stores.
+    sample_annot_path : str
+        Path to sample annotation file (sample_id + group label).
+    config : PhasingConfig
+        Phasing configuration.
+    groups : list of str, optional
+        Group labels to use. If None, uses all unique groups from the
+        annotation file.
+    hap_index_in_zarr : int, default 0
+        Which haploid allele to take from the reference store (0 or 1).
+
+    Returns
+    -------
+    admix_corr : (L, S, A) dask.array.Array
+        Phase-corrected local ancestry counts.
+    """
+    if not isinstance(admix, da.Array):
+        raise TypeError("admix must be a dask.array.Array")
+
+    n_loci, n_samples, n_anc = admix.shape
+
+    # Create one delayed phasing task per sample
+    delayed_results = []
+    for s in range(n_samples):
+        admix_s = admix[:, s, :]  # (L, A) dask slice
+
+        @dask.delayed
+        def _phase_one_sample(admix_s_block: DaskArray, sample_idx: int) -> np.ndarray:
+            admix_s_np = admix_s_block.compute()
+            return phase_admix_sample_from_zarr_with_index(
+                admix_sample=admix_s_np, X_raw=X_raw, sample_idx=sample_idx,
+                n_samples=n_samples, positions=positions, chrom=chrom,
+                ref_zarr_root=ref_zarr_root,
+                sample_annot_path=sample_annot_path, config=config,
+                groups=groups, hap_index_in_zarr=hap_index_in_zarr,
+            )
+
+        delayed_results.append(_phase_one_sample(admix_s, s))
+
+    # delayed_results is a list of (L, A) arrays, one per sample
+    stacked = dask.delayed(lambda arrs: np.stack(arrs, axis=1))(delayed_results)  # (L, S, A)
+
+    # Build a Dask array from the delayed stacked result
+    admix_corr = da.from_delayed(stacked, shape=(n_loci, n_samples, n_anc), dtype=np.int8)
+
+    return admix_corr